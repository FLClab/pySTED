
'''This module implements the essential components of a microscopy setup. By
assembling an excitation beam, a STED beam, a detector, and fluorescence
molecules, to obtain a microscope setup. The following code gives an example of
how to create such setup and use it to measure and plot the detected signal
given some ``data_model``.

.. code-block:: python

    laser_ex = base.GaussianBeam(488e-9)
    laser_sted = base.DonutBeam(575e-9, zero_residual=0.04)
    detector = base.Detector(def=0.02)
    objective = base.Objective()
    fluo = base.Fluorescence(535e-9)
    microscope = base.Microscope(laser_ex, laser_sted, detector, objective, fluo)

    data_map = io.read_data_map(data_model, 1)

    # imaging parameters
    pdt = 10e-6
    p_ex = 1e-6
    p_sted = 30e-3

    signal, _ = microscope.get_signal(data_map, 10e-9, pdt, p_ex, p_sted)

    from matplotlib import pyplot
    pyplot.imshow(signal)
    pyplot.colorbar()
    pyplot.show()

Code written by Benoit Turcotte, benoit.turcotte.4@ulaval.ca, October 2020
For use by FLClab (@CERVO) authorized people

.. rubric:: References


.. [Deng2010] Deng, S., Liu, L., Cheng, Y., Li, R., & Xu, Z. (2010).
   Effects of primary aberrations on the fluorescence depletion patterns
   of STED microscopy. Optics Express, 18(2), 1657–1666.

.. [Garcia2000] Garcia-Parajo, M. F., Segers-Nolten, G. M. J., Veerman, J.-A-.,
   Greve, J., & Van Hulst, N. F. (2000).
   Real-time light-driven dynamics of the fluorescence emission in single green
   fluorescent protein molecules.
   Proceedings of the National Academy of Sciences, 97(13), 7237-7242.

.. [Holler2011] Höller, M. (2011).
   Advanced fluorescence fluctuation spectroscopy with pulsed
   interleaved excitation. PhD thesis, LMU, Munich (Germany).

.. [Jerker1999] Jerker, W., Ülo, M., & Rudolf, R. (1999).
   Photodynamic properties of green fluorescent proteins investigated by
   fluorescence correlation spectroscopy. Chemical Physics, 250(2), 171-186.

.. [Leutenegger2010] Leutenegger, M., Eggeling, C., & Hell, S. W. (2010).
    Analytical description of STED microscopy performance.
    Optics Express, 18(25), 26417–26429.

.. [RPPhoto2015] RP Photonics Consulting GmbH (Accessed 2015).
   Optical intensity. Encyclopedia of laser physics and technology at
   <https://www.rp-photonics.com/optical_intensity.html>.

.. [Oracz2017] Oracz, Joanna, et al. (2017)
    Photobleaching in STED Nanoscopy and Its Dependence on the Photon Flux
    Applied for Reversible Silencing of the Fluorophore.
    Scientific Reports, vol. 7, no. 1, Sept. 2017, p. 11354.
    www.nature.com.

.. [Staudt2009] Staudt, T. M. (2009).
   Strategies to reduce photobleaching, dark state transitions and phototoxicity
   in subdiffraction optical microscopy. Dissertation, University of Heidelberg,
   Heidelberg (Germany).

.. [Willig2006] Willig, K. I., Keller, J., Bossi, M., & Hell, S. W. (2006).
   STED microscopy resolves nanoparticle assemblies.
   New Journal of Physics, 8(6), 106.

.. [Xie2013] Xie, H., Liu, Y., Jin, D., Santangelo, P. J., & Xi, P. (2013).
   Analytical description of high-aperture STED resolution with 0–2pi
   vortex phase modulation.
   Journal of the Optical Society of America A (JOSA A), 30(8), 1640–1645.
'''

import logging
import numpy
import scipy.constants
import scipy.signal
import pickle

# from pysted import cUtils, utils   # je dois changer ce import en les 2 autres en dessous pour que ça marche
import tqdm

from pysted import utils, cUtils, raster, bleach_funcs
# import cUtils

# import mis par BT pour des tests
import copy
import configparser
import ast
import warnings
from matplotlib import pyplot
import time
from functools import partial
import pickle


class GaussianBeam:
    '''This class implements a Gaussian beam (excitation).

    :param lambda_: The wavelength of the beam (m).
    :param kwargs: One or more parameters as described in the following table,
                   optional.

    +------------------+--------------+----------------------------------------+
    | Parameter        | Default      | Details                                |
    +==================+==============+========================================+
    | ``polarization`` | ``pi/2``     | The phase difference between :math:`x` |
    |                  |              | and :math:`y` oscillations (rad).      |
    +------------------+--------------+----------------------------------------+
    | ``beta``         | ``pi/4``     | The beam incident angle, in            |
    |                  |              | :math:`[0, \pi/2]` (rad).              |
    +------------------+--------------+----------------------------------------+

    Polarization :
        * :math:`\pi/2` is left-circular
        * :math:`0` is linear
        * :math:`-\pi/2` is right-circular
    '''

    def __init__(self, lambda_, **kwargs):
        self.lambda_ = lambda_
        self.polarization = kwargs.get("polarization", numpy.pi/2)
        self.beta = kwargs.get("beta", numpy.pi/4)

    # FIXME: pass Objective object instead of f, n, na, transmission
    def get_intensity(self, power, f, n, na, transmission, datamap_pixelsize):
        '''Compute the transmitted excitation intensity field (W/m²). The
        technique essentially follows the method described in [Xie2013]_,
        where :math:`z = 0`, along with some equations from [Deng2010]_, and
        [RPPhoto2015]_.

        :param power: The time averaged power of the beam (W).
        :param f: The focal length of the objective (m).
        :param n: The refractive index of the objective.
        :param na: The numerical aperture of the objective.
        :param transmission: The transmission ratio of the objective (given the
                             wavelength of the excitation beam).
        :param datamap_pixelsize: The size of an element in the intensity matrix (m).
        :returns: A 2D array of the time averaged intensity (W/m^2).
        '''

        def fun1(theta, kr):
            return numpy.sqrt(numpy.cos(theta)) * numpy.sin(theta) *\
                   scipy.special.jv(0, kr * numpy.sin(theta)) * (1 + numpy.cos(theta))
        def fun2(theta, kr):
            return numpy.sqrt(numpy.cos(theta)) * numpy.sin(theta)**2 *\
                   scipy.special.jv(1, kr * numpy.sin(theta))
        def fun3(theta, kr):
            return numpy.sqrt(numpy.cos(theta)) * numpy.sin(theta) *\
                   scipy.special.jv(2, kr * numpy.sin(theta)) * (1 - numpy.cos(theta))

        alpha = numpy.arcsin(na / n)

        diameter = 2.233 * self.lambda_ / (na * datamap_pixelsize)
        n_pixels = int(diameter / 2) * 2 + 1 # odd number of pixels
        center = int(n_pixels / 2)

        # [Deng2010]
        k = 2 * numpy.pi * n / self.lambda_

        # compute the focal plane integrations i1 to i3 [Xie2013]
        i1 = numpy.empty((n_pixels, n_pixels))
        i2 = numpy.empty((n_pixels, n_pixels))
        i3 = numpy.empty((n_pixels, n_pixels))
        phi = numpy.empty((n_pixels, n_pixels))
        for y in range(n_pixels):
            h_rel = (center - y)
            for x in range(n_pixels):
                w_rel = (x - center)

                angle, radius = utils.cart2pol(w_rel, h_rel)

                kr = k * radius * datamap_pixelsize
                i1[y, x] = scipy.integrate.quad(fun1, 0, alpha, (kr,))[0]
                i2[y, x] = scipy.integrate.quad(fun2, 0, alpha, (kr,))[0]
                i3[y, x] = scipy.integrate.quad(fun3, 0, alpha, (kr,))[0]
                phi[y, x] = angle

        ax = numpy.sin(self.beta)
        ay = numpy.cos(self.beta) * numpy.exp(1j * self.polarization)

        # [Xie2013] eq. 1, where exdx = e_x, eydx = e_y, and ezdx = e_z
        exdx = -ax * 1j * (i1 + i3 * numpy.cos(2*phi))
        eydx = -ax * 1j * i3 * numpy.sin(2*phi)
        ezdx = -ax * 2 * i2 * numpy.cos(phi)
        # [Xie2013] appendix A, where exdy = e'_{1x'}, eydy = e'_{1y'}, and ezdy = e'_{1z'}
        exdy = -ay * 1j * (i1 - i3 * numpy.cos(2*phi))
        eydy = ay * 1j * i3 * numpy.sin(2*phi)
        ezdy = -ay * 2 * i2 * numpy.sin(phi)
        # [Xie2013] eq. 3
        electromagfieldx = exdx - eydy
        electromagfieldy = eydx + exdy
        electromagfieldz = ezdx + ezdy

        # [Xie2013] I = E_x E_x* + E_y E_y* + E_z E_z* (p. 1642)
        intensity = electromagfieldx * numpy.conj(electromagfieldx) +\
                    electromagfieldy * numpy.conj(electromagfieldy) +\
                    electromagfieldz * numpy.conj(electromagfieldz)

        # keep it real
        intensity = numpy.real_if_close(intensity)
        # normalize
        intensity /= (intensity*datamap_pixelsize**2).sum() 

        # Here, the laser should be perfectly symmetrical, however, it is not because of the way python/computers handle
        # floating point values. In order to make it symmetrical, as it should be, we flip the upper right corner of
        # the laser over the rest of the laser, in order to "patch" it to be symmetrical. The asymetries are typically
        # values 10^16 times smaller than the values of the laser.
        intensity_flipped = numpy.zeros(intensity.shape)
        intensity_tr = intensity[0: n_pixels // 2 + 1, n_pixels // 2:]
        intensity_flipped[0: n_pixels // 2 + 1, n_pixels // 2:] = intensity_tr
        intensity_flipped[0: n_pixels // 2 + 1, 0: n_pixels // 2 + 1] = numpy.flip(intensity_tr, 1)
        intensity_flipped[n_pixels // 2:, 0: n_pixels // 2 + 1] = numpy.flip(intensity_tr)
        intensity_flipped[n_pixels // 2:, n_pixels // 2:] = numpy.flip(intensity_tr, 0)

        idx_mid = int((intensity.shape[0]-1) / 2)
        r = utils.fwhm(intensity[idx_mid])
        area_fwhm = numpy.pi * (r * datamap_pixelsize) ** 2 / 2
        # [RPPhoto2015]
        return intensity_flipped * transmission * power 

    def __eq__(self, other):
        """
        Overloads the equal method of the `GaussianBeam` object. Two `GaussianBeam`
        objects are equal if all of their constituent are equals.

        :param other: Any type of python objects

        :returns : A `bool` wheter both objects are equal
        """
        if not isinstance(other, GaussianBeam):
            return False
        return all([
            getattr(self, key) == getattr(other, key) for key in vars(self).keys()
        ])

    def __ne__(self, other):
        """
        Overloads the not equal method of the `GaussianBeam` object. Two `GaussianBeam`
        objects are not equal if not all of their constituent are equals.

        :param other: Any type of python objects

        :returns : A `bool` wheter both objects are not equal
        """
        return not self == other

class DonutBeam:
    '''This class implements a donut beam (STED).

    :param lambda_: The wavelength of the beam (m).
    :param parameters: One or more parameters as described in the following
                       table, optional.

    +------------------+--------------+----------------------------------------+
    | Parameter        | Default      | Details                                |
    +==================+==============+========================================+
    | ``polarization`` | ``pi/2``     | The phase difference between :math:`x` |
    |                  |              | and :math:`y` oscillations (rad).      |
    +------------------+--------------+----------------------------------------+
    | ``beta``         | ``pi/4``     | The beam incident angle, in            |
    |                  |              | :math:`[0, \pi/2]` (rad).              |
    +------------------+--------------+----------------------------------------+
    | ``tau``          | ``400e-12``  | The beam pulse length (s).             |
    +------------------+--------------+----------------------------------------+
    | ``rate``         | ``40e6``     | The beam pulse rate (Hz).              |
    +------------------+--------------+----------------------------------------+
    | ``zero_residual``| ``0``        | The ratio between minimum and maximum  |
    |                  |              | intensity (ratio).                     |
    +------------------+--------------+----------------------------------------+
    | ``anti_stoke``   | ``True``     | Presence of anti-stoke (sted beam)     |
    |                  |              | excitation                             |
    +------------------+--------------+----------------------------------------+


    Polarization :
        * :math:`\pi/2` is left-circular
        * :math:`0` is linear
        * :math:`-\pi/2` is right-circular
    '''

    def __init__(self, lambda_, **kwargs):
        self.lambda_ = lambda_
        self.polarization = kwargs.get("polarization", numpy.pi/2)
        self.beta = kwargs.get("beta", numpy.pi/4)
        self.tau = kwargs.get("tau", 400e-12)
        self.rate = kwargs.get("rate", 40e6)
        self.zero_residual = kwargs.get("zero_residual", 0)
        self.anti_stoke = kwargs.get("anti_stoke", True)

    # FIXME: pass Objective object instead of f, n, na, transmission
    def get_intensity(self, power, f, n, na, transmission, datamap_pixelsize):
        '''Compute the transmitted STED intensity field (W/m²). The technique
        essentially follows the method described in [Xie2013]_, where
        :math:`z = 0`, along with some equations from [Deng2010]_, and
        [RPPhoto2015]_.

        :param power: The power of the beam (W).
        :param f: The focal length of the objective (m).
        :param n: The refractive index of the objective.
        :param na: The numerical aperture.
        :param transmission: The transmission ratio of the objective (given the
                             wavelength of the STED beam).
        :param datamap_pixelsize: The size of an element in the intensity matrix (m).
        :returns: A 2D array of the instant intensity (W/m^2).
        '''

        def fun1(theta, kr):
            return numpy.sqrt(numpy.cos(theta)) * numpy.sin(theta) *\
                   scipy.special.jv(1, kr * numpy.sin(theta)) * (1 + numpy.cos(theta))
        def fun2(theta, kr):
            return numpy.sqrt(numpy.cos(theta)) * numpy.sin(theta) *\
                   scipy.special.jv(1, kr * numpy.sin(theta)) * (1 - numpy.cos(theta))
        def fun3(theta, kr):
            return numpy.sqrt(numpy.cos(theta)) * numpy.sin(theta) *\
                   scipy.special.jv(3, kr * numpy.sin(theta)) * (1 - numpy.cos(theta))
        def fun4(theta, kr):
            return numpy.sqrt(numpy.cos(theta)) * numpy.sin(theta)**2 *\
                   scipy.special.jv(0, kr * numpy.sin(theta))
        def fun5(theta, kr):
            return numpy.sqrt(numpy.cos(theta)) * numpy.sin(theta)**2 *\
                   scipy.special.jv(2, kr * numpy.sin(theta))

        alpha = numpy.arcsin(na / n)

        diameter = 2.233 * self.lambda_ / (na * datamap_pixelsize)
        n_pixels = int(diameter / 2) * 2 + 1 # odd number of pixels
        center = int(n_pixels / 2)

        # [Deng2010]
        k = 2 * numpy.pi * n / self.lambda_

        # compute the angular integrations i1 to i5 [Xie2013]
        i1 = numpy.zeros((n_pixels, n_pixels))
        i2 = numpy.zeros((n_pixels, n_pixels))
        i3 = numpy.zeros((n_pixels, n_pixels))
        i4 = numpy.zeros((n_pixels, n_pixels))
        i5 = numpy.zeros((n_pixels, n_pixels))
        phi = numpy.zeros((n_pixels, n_pixels))
        for y in range(n_pixels):
            h_rel = (center - y)
            for x in range(n_pixels):
                w_rel = (x - center)

                angle, radius = utils.cart2pol(w_rel, h_rel)

                kr = k * radius * datamap_pixelsize

                i1[y, x] = scipy.integrate.quad(fun1, 0, alpha, (kr,))[0]
                i2[y, x] = scipy.integrate.quad(fun2, 0, alpha, (kr,))[0]
                i3[y, x] = scipy.integrate.quad(fun3, 0, alpha, (kr,))[0]
                i4[y, x] = scipy.integrate.quad(fun4, 0, alpha, (kr,))[0]
                i5[y, x] = scipy.integrate.quad(fun5, 0, alpha, (kr,))[0]
                phi[y, x] = angle

        ax = numpy.sin(self.beta)
        ay = numpy.cos(self.beta) * numpy.exp(1j * self.polarization)

        # [Xie2013] eq. 2, where exdx = e_x, eydx = e_y, and ezdx = e_z
        exdx = ax * (i1 * numpy.exp(1j * phi) -\
                     i2 / 2 * numpy.exp(-1j * phi) +\
                     i3 / 2 * numpy.exp(3j * phi))
        eydx = -ax * 1j / 2 * (i2 * numpy.exp(-1j * phi) +\
                               i3 * numpy.exp(3j * phi))
        ezdx = ax * 1j * (i4 - i5 * numpy.exp(2j * phi))

        # [Xie2013] annexe A, where exdy = e'_{2x'}, eydy = e'_{2y'}, and ezdy = e'_{2z'}
        exdy = ay * (i1 * numpy.exp(1j * phi) +\
                     i2 / 2 * numpy.exp(-1j * phi) -\
                     i3 / 2 * numpy.exp(3j * phi))
        eydy = ay * 1j / 2 * (i2 * numpy.exp(-1j * phi) +\
                              i3 * numpy.exp(3j * phi))
        ezdy = -ay * (i4 + i5 * numpy.exp(2j * phi))

        # [Xie2013] eq. 3
        electromagfieldx = exdx - eydy
        electromagfieldy = eydx + exdy
        electromagfieldz = ezdx + ezdy

        # [Xie2013] I = E_x E_x* + E_y E_y* + E_z E_z* (p. 1642)
        intensity = electromagfieldx * numpy.conj(electromagfieldx) +\
                    electromagfieldy * numpy.conj(electromagfieldy) +\
                    electromagfieldz * numpy.conj(electromagfieldz)

        # keep it real
        intensity = numpy.real_if_close(intensity)

        # normalize
        intensity /= (intensity*datamap_pixelsize**2).sum() 

        # Here, the laser should be perfectly symmetrical, however, it is not because of the way python/computers handle
        # floating point values. In order to make it symmetrical, as it should be, we flip the upper right corner of
        # the laser over the rest of the laser, in order to "patch" it to be symmetrical. The asymetries are typically
        # values 10^16 times smaller than the values of the laser.
        intensity_flipped = numpy.zeros(intensity.shape)
        intensity_tr = intensity[0: n_pixels // 2 + 1, n_pixels // 2:]
        intensity_flipped[0: n_pixels // 2 + 1, n_pixels // 2:] = intensity_tr
        intensity_flipped[0: n_pixels // 2 + 1, 0: n_pixels // 2 + 1] = numpy.flip(intensity_tr, 1)
        intensity_flipped[n_pixels // 2:, 0: n_pixels // 2 + 1] = numpy.flip(intensity_tr)
        intensity_flipped[n_pixels // 2:, n_pixels // 2:] = numpy.flip(intensity_tr, 0)
        intensity = intensity_flipped

        # for peak intensity
        duty_cycle = self.tau * self.rate
        intensity /= duty_cycle

        idx_mid = int((intensity.shape[0]-1) / 2)
        r_out, r_in = utils.fwhm_donut(intensity[idx_mid])
        big_area = numpy.pi * (r_out * datamap_pixelsize) ** 2 / 2
        small_area = numpy.pi * (r_in * datamap_pixelsize) ** 2 / 2
        area_fwhm = big_area - small_area

        # [RPPhoto2015]
        intensity *= transmission * power  

        if power > 0:
            # zero_residual ~= min(intensity) / max(intensity)
            old_max = numpy.max(intensity)
            intensity += self.zero_residual * old_max
            intensity /= numpy.max(intensity)
            intensity *= old_max

        return intensity

    def __eq__(self, other):
        """
        Overloads the equal method of the `DonutBeam` object. Two `DonutBeam`
        objects are equal if all of their constituent are equals.

        :param other: Any type of python objects

        :returns : A `bool` wheter both objects are equal
        """
        if not isinstance(other, DonutBeam):
            return False
        return all([
            getattr(self, key) == getattr(other, key) for key in vars(self).keys()
        ])

    def __ne__(self, other):
        """
        Overloads the not equal method of the `DonutBeam` object. Two `DonutBeam`
        objects are not equal if not all of their constituent are equals.

        :param other: Any type of python objects

        :returns : A `bool` wheter both objects are not equal
        """
        return not self == other

class Detector:
    '''This class implements the photon detector component.

    :param parameters: One or more parameters as described in the following
                       table, optional.

    +------------------+--------------+----------------------------------------+
    | Parameter        | Default      | Details                                |
    +==================+==============+========================================+
    | ``n_airy``       | ``0.7``      | The number of airy disks used to       |
    |                  |              | compute the pinhole radius             |
    |                  |              | :math:`r_b = n_{airy} 0.61 \lambda/NA`.|
    +------------------+--------------+----------------------------------------+
    | ``noise``        | ``False``    | Whether to add poisson noise to the    |
    |                  |              | signal (boolean).                      |
    +------------------+--------------+----------------------------------------+
    | ``background``   | ``0``        | The average number of photon counts per|
    |                  |              | second due to the background [#]_.     |
    +------------------+--------------+----------------------------------------+
    | ``darkcount``    | ``0``        | The average number of photon counts per|
    |                  |              | second due to dark counts.             |
    +------------------+--------------+----------------------------------------+
    | ``pcef``         | ``0.1``      | The photon collection efficiency factor|
    |                  |              | is the ratio of emitted photons that   |
    |                  |              | could be detected (ratio).             |
    +------------------+--------------+----------------------------------------+
    | ``pdef``         | ``0.5`` [#]_ | The photon detection efficiency factor |
    |                  |              | is the ratio of collected photons that |
    |                  |              | are perceived by the detector (ratio). |
    +------------------+--------------+----------------------------------------+
    | ``det_delay``    | ``750e-12``  | Delay between the beginning of a period|
    |                  |              | the start of the detection             |
    +------------------+--------------+----------------------------------------+
    | ``det_width``    | ``8e-9``     | Detection duration                     |
    +------------------+--------------+----------------------------------------+


    .. [#] The actual number is sampled from a poisson distribution with given
       mean.

    .. [#] Excelitas Technologies. (2011). Photon Detection Solutions.
    '''

    def __init__(self, **kwargs):
        # detection pinhole
        self.n_airy = kwargs.get("n_airy", 0.7)

        # detection noise
        self.noise = kwargs.get("noise", False)
        self.background = kwargs.get("background", 0)
        self.darkcount = kwargs.get("darkcount", 0)

        # photon detection
        self.pcef = kwargs.get("pcef", 0.1)
        self.pdef = kwargs.get("pdef", 0.5)

        # Gating
        self.det_delay = kwargs.get("det_delay", 750e-12)
        self.det_width = kwargs.get("det_width", 8e-9)
        assert self.det_delay >= 0 #Verify the detection delay is not negative

    def get_detection_psf(self, lambda_, psf, na, transmission, datamap_pixelsize):
        '''Compute the detection PSF as a convolution between the fluorscence
        PSF and a pinhole, as described by the equation from [Willig2006]_. The
        pinhole raidus is determined using the :attr:`n_airy`, the fluorescence
        wavelength, and the numerical aperture of the objective.

        :param lambda_: The fluorescence wavelength (m).
        :param psf: The fluorescence PSF that can the obtained using
                    :meth:`~pysted.base.Fluorescence.get_psf`.
        :param na: The numerical aperture of the objective.
        :param transmission: The transmission ratio of the objective for the
                             given fluorescence wavelength *lambda_*.
        :param datamap_pixelsize: The size of a pixel in the simulated image (m).
        :returns: A 2D array.
        '''
        radius = self.n_airy * 0.61 * lambda_ / na
        pinhole = utils.pinhole(radius, datamap_pixelsize, psf.shape[0])
        # convolution [Willig2006] eq. 3
        psf_det = scipy.signal.convolve2d(psf, pinhole, "same")
        # normalization to 1
        psf_det = psf_det / numpy.max(psf_det)

        # Here, the psf should be perfectly symmetrical, however, it is not because of the way python/computers handle
        # floating point values. In order to make it symmetrical, as it should be, we flip the upper right corner of
        # the psf over the rest of the laser, in order to "patch" it to be symmetrical. The asymetries are typically
        # values 10^16 times smaller than the values of the psf.
        returned_array = psf_det * transmission
        ra_flipped = numpy.zeros(returned_array.shape)
        intensity_tr = returned_array[0: returned_array.shape[0] // 2 + 1, returned_array.shape[1] // 2:]
        ra_flipped[0: returned_array.shape[0] // 2 + 1, returned_array.shape[1] // 2:] = intensity_tr
        ra_flipped[0: returned_array.shape[0] // 2 + 1, 0: returned_array.shape[1] // 2 + 1] = numpy.flip(intensity_tr,
                                                                                                          1)
        ra_flipped[returned_array.shape[0] // 2:, 0: returned_array.shape[1] // 2 + 1] = numpy.flip(intensity_tr)
        ra_flipped[returned_array.shape[0] // 2:, returned_array.shape[1] // 2:] = numpy.flip(intensity_tr, 0)

        return ra_flipped

    def get_signal(self, photons, dwelltime, rate, seed=None):
        '''Compute the detected signal (in photons) given the number of emitted
        photons and the time spent by the detector.

        :param photons: An array of number of emitted photons.
        :param dwelltime: The time spent to detect the emitted photons (s). It is
                          either a scalar or an array shaped like *nb_photons*.
        :returns: An array shaped like *nb_photons*.
        '''
        detection_efficiency = self.pcef * self.pdef # ratio
        if seed is None:
            seed = int(str(time.time_ns())[-5:-1])
            numpy.random.seed(seed)
        else:
            numpy.random.seed(seed)
        try:
            signal = numpy.random.binomial(photons.astype(numpy.int64),
                                           detection_efficiency,
                                           photons.shape) * dwelltime
        except:
            # on Windows numpy.random.binomial cannot generate 64-bit integers
            signal = utils.approx_binomial(photons.astype(numpy.int64),
                                           detection_efficiency,
                                           photons.shape) * dwelltime
        # add noise, background, and dark counts
        if self.noise:
            signal = numpy.random.poisson(signal, signal.shape)
        if self.background > 0:
            # background counts per second, accounting for the detection gating
            cts = numpy.random.poisson(self.background * self.det_width * rate * dwelltime, signal.shape)
            signal += cts
        if self.darkcount > 0:
            # Dark counts per second, accounting for the detection gating
            cts = numpy.random.poisson(self.darkcount * self.det_width * rate * dwelltime, signal.shape)
            signal += cts
        return signal

    def __eq__(self, other):
        """
        Overloads the equal method of the `Detector` object. Two `Detector`
        objects are equal if all of their constituent are equals.

        :param other: Any type of python objects

        :returns : A `bool` wheter both objects are equal
        """
        if not isinstance(other, Detector):
            return False
        return all([
            getattr(self, key) == getattr(other, key) for key in vars(self).keys()
        ])

    def __ne__(self, other):
        """
        Overloads the not equal method of the `Detector` object. Two `Detector`
        objects are not equal if not all of their constituent are equals.

        :param other: Any type of python objects

        :returns : A `bool` wheter both objects are not equal
        """
        return not self == other

class Objective:
    '''
    This class implements the microscope objective component.

    :param parameters: One or more parameters as described in the following
                       table, optional.

    +------------------+-------------------+-----------------------------------+
    | Parameter        | Default [#]_      | Details                           |
    +==================+===================+===================================+
    | ``f``            | ``2e-3``          | The objective focal length (m).   |
    +------------------+-------------------+-----------------------------------+
    | ``n``            | ``1.5``           | The refractive index.             |
    +------------------+-------------------+-----------------------------------+
    | ``na``           | ``1.4``           | The numerical aperture.           |
    +------------------+-------------------+-----------------------------------+
    | ``transmission`` | ``488: 0.84,``    | A dictionary mapping wavelengths  |
    |                  | ``535: 0.85,``    | (nm), as integer, to objective    |
    |                  | ``550: 0.86,``    | transmission factors (ratio).     |
    |                  | ``585: 0.85,``    |                                   |
    |                  | ``575: 0.85``     |                                   |
    +------------------+-------------------+-----------------------------------+

    .. [#] Leica 100x tube lense
    '''

    def __init__(self, **kwargs):
        self.f = kwargs.get("f", 2e-3)
        self.n = kwargs.get("n", 1.5)
        self.na = kwargs.get("na", 1.4)
        self.transmission = kwargs.get("transmission", {488: 0.84,
                                                        535: 0.85,
                                                        550: 0.86,
                                                        585: 0.85,
                                                        575: 0.85,
                                                        })

    def get_transmission(self, lambda_):
        return self.transmission[int(lambda_ * 1e9)]

    def __eq__(self, other):
        """
        Overloads the equal method of the `Objective` object. Two `Objective`
        objects are equal if all of their constituent are equals.

        :param other: Any type of python objects

        :returns : A `bool` wheter both objects are equal
        """
        if not isinstance(other, Objective):
            return False
        return all([
            getattr(self, key) == getattr(other, key) for key in vars(self).keys()
        ])

    def __ne__(self, other):
        """
        Overloads the not equal method of the `Objective` object. Two `Objective`
        objects are not equal if not all of their constituent are equals.

        :param other: Any type of python objects

        :returns : A `bool` wheter both objects are not equal
        """
        return not self == other


class Fluorescence:
    '''This class implements a fluorescence molecule.

    :param lambda_: The fluorescence wavelength (m).
    :param parameters: One or more parameters as described in the following
                       table, optional.

    +--------------------------+--------------+----------------------------------------+
    | Parameter                | Default [#]_ | Details                                |
    +==========================+==============+========================================+
    | ``sigma_ste``            |``575: 1e-21``| A dictionnary mapping STED wavelengths |
    |                          |              | as integer (nm) to stimulated emission |
    |                          |              | cross-section (m²).                    |
    +--------------------------+--------------+----------------------------------------+
    | ``sigma_abs``            |``488: 3e-20``| A dictionnary mapping excitation       |
    |                          |              | wavelengths as integer (nm) to         |
    |                          |              | absorption cross-section (m²).         |
    +--------------------------+--------------+----------------------------------------+
    | ``tau``                  | ``3e-9``     | The fluorescence lifetime (s).         |
    +--------------------------+--------------+----------------------------------------+
    | ``tau_vib``              | ``1e-12``    | The vibrational relaxation (s).        |
    +--------------------------+--------------+----------------------------------------+
    | ``tau_tri``              | ``5e-6``     | The triplet state lifetime (s).        |
    +--------------------------+--------------+----------------------------------------+
    | ``qy``                   | ``0.6``      | The quantum yield (ratio).             |
    +--------------------------+--------------+----------------------------------------+
    | ``k0``                   | ``0``        | Coefficient of the first first order   |
    |                          |              | term of the photobleaching rate        |
    +--------------------------+--------------+----------------------------------------+
    | ``k1``                   | ``1.3e-15``  | Coefficient of the :math:`b^{th}` first|
    |                          |              | order term of the photobleaching rate  |
    +--------------------------+--------------+----------------------------------------+
    | ``b``                    | ``1.4``      | The intersystem crossing rate (s⁻¹).   |
    +--------------------------+--------------+----------------------------------------+
    | ``triplet_dynamics_frac``| ``0``        | Fraction of the bleaching which is due |
    |                          |              | to the (very long) triplets dynamics.  |
    |                          |              | Caution: not based on rigorous theory  |
    +--------------------------+--------------+----------------------------------------+

    .. [#] EGFP (k1 and b for ATTO647N from [Oracz2017]_)
    '''
    #TODO: note the sources for the egfps defaults?
    def __init__(self, lambda_, **kwargs):
        # psf parameters
        self.lambda_ = lambda_

        self.sigma_ste = kwargs.get("sigma_ste", {575: 1e-21})
        self.sigma_abs = kwargs.get("sigma_abs", {488: 3e-20})
        self.tau = kwargs.get("tau", 3e-9)
        self.tau_vib = kwargs.get("tau_vib", 1e-12)
        self.tau_tri = kwargs.get("tau_tri", 5e-6)
        self.qy = kwargs.get("qy", 0.6)
        self.k0 = kwargs.get("k0", 0)
        self.k1 = kwargs.get("k1", 1.3e-15) #Note: divided by (100**2)**1.4, assuming units where wrong in the paper (cm^2 instead of m^2)
        self.b = kwargs.get("b", 1.4)
        self.triplet_dynamic_frac = kwargs.get("triplet_dynamic_frac", 0)

    def __eq__(self, other):
        """
        Overloads the equal method of the `Fluorescence` object. Two fluorescence
        objects are equal if all of their constituent are equals.

        :param other: Any type of python objects

        :returns : A `bool` wheter both objects are equal
        """
        if not isinstance(other, Fluorescence):
            return False
        return all([
            getattr(self, key) == getattr(other, key) for key in vars(self).keys()
        ])

    def __ne__(self, other):
        """
        Overloads the not equal method of the fluorescence object. Two fluorescence
        objects are not equal if not all of their constituent are equals.

        :param other: Any type of python objects

        :returns : A `bool` wheter both objects are not equal
        """
        return not self == other

    def get_sigma_ste(self, lambda_):
        '''Return the stimulated emission cross-section of the fluorescence
        molecule given the wavelength.

        :param lambda_: The STED wavelength (m).
        :returns: The stimulated emission cross-section (m²).
        '''
        return self.sigma_ste[int(lambda_ * 1e9)]

    def get_sigma_abs(self, lambda_):
        '''Return the absorption cross-section of the fluorescence molecule
        given the wavelength.

        :param lambda_: The STED wavelength (m).
        :returns: The absorption cross-section (m²).
        '''
        return self.sigma_abs[int(lambda_ * 1e9)]


    def get_psf(self, na, datamap_pixelsize):
        '''Compute the Gaussian-shaped fluorescence PSF.

        :param na: The numerical aperture of the objective.
        :param datamap_pixelsize: The size of an element in the intensity matrix (m).
        :returns: A 2D array.
        '''
        diameter = 2.233 * self.lambda_ / (na * datamap_pixelsize)
        n_pixels = int(diameter / 2) * 2 + 1 # odd number of pixels
        center = int(n_pixels / 2)

        fwhm = self.lambda_ / (2 * na)

        half_pixelsize = datamap_pixelsize / 2
        gauss = numpy.zeros((n_pixels, n_pixels))
        for y in range(n_pixels):
            h_rel = (center - y) * datamap_pixelsize
            h_lb = h_rel - half_pixelsize
            h_ub = h_rel + half_pixelsize
            for x in range(n_pixels):
                w_rel = (x - center) * datamap_pixelsize
                w_lb = w_rel - half_pixelsize
                w_ub = w_rel + half_pixelsize
                gauss[y, x] = scipy.integrate.nquad(cUtils.calculate_amplitude,
                                                    ((h_lb, h_ub), (w_lb, w_ub)),
                                                    (fwhm,))[0]
        return numpy.real_if_close(gauss / numpy.max(gauss))

    def get_photons(self, intensity, lambda_=None):
        '''Translate a light intensity to a photon flux.

        :param intensity: Light intensity (:math:`W/m^{-2}`).
        :param lambda_: Wavelenght. If None, default to the emission wavelenght.
        :returns: Photon flux (:math:`m^{-2}s^{-1}`).
        '''
        if lambda_ is None:
            lambda_ = self.lambda_
        e_photon = scipy.constants.c * scipy.constants.h / lambda_
        return numpy.floor(intensity / e_photon)

    def get_k_bleach(self, lambda_ex, lambda_sted, phi_ex, phi_sted, tau_sted, tau_rep, dwelltime):
        '''Compute a spatial map of the photobleaching rate.

        :param lambda_ex: Wavelength of the the excitation beam (m).
        :param lambda_sted: Wavelength of the STED beam (m).
        :param phi_ex: Spatial map of the excitation photon flux (:math:`m^{-2}s^{-1}`).
        :param phi_sted: Spatial map of the STED photon flux (:math:`m^{-2}s^{-1}`).
        :param tau_sted: STED pulse temporal width (s).
        :param tau_rep: Period of the lasers (s).
        :param dwelltime: Time continuously passed centered on a pixel (s).
        :returns: A 2D array of the bleaching rate d(Bleached)/dt (:math:`s^{-1}`).

        The photobleaching rate for a 4 level system from [Oracz2017]_ is used. The 
        population of S1+S1*, from where the photobleaching happen, was estimated using 
        the simplified model used for eq. 3 in [Leutenegger2010]_. The triplet dynamic 
        (dependent on the dwelltime) was estimated from the tree level system rate 
        equations 2.14 in [Staudt2009]_, approximating that the population S1 is constant.
        '''

        exc_lambda_ = numpy.round(lambda_ex/1e-9)
        sted_lambda_ = numpy.round(lambda_sted/1e-9)
        phi_sted = phi_sted * tau_rep/tau_sted

        # Constants used for [Leutenegger2010] eq. 3
        sigma_ste = self.sigma_ste[sted_lambda_]
        phi_s = 1 / (self.tau * sigma_ste) # Saturation flux, at which k_sted = k_s1
        zeta = phi_sted / phi_s # Saturation factor => k_sted = zeta*k_ex
        k_vib = 1 / self.tau_vib
        k_s1 = 1 / self.tau
        gamma = (zeta * k_vib) / (zeta * k_s1 + k_vib) # Effective saturation factor (takes
        # into account rexcitation of S0_star by sted beam) => S1 decay rate = k1*(1-gamma)

        # Excited fluorophores population assuming an infinitely small
        # pulse and that SO=1 is constant.
        S1_ini = 1-numpy.exp(-self.sigma_abs[exc_lambda_] * phi_ex * tau_rep)
        I_sted = phi_sted * (scipy.constants.c * scipy.constants.h / lambda_sted)

        # Suppl. Eq. 16 from Oracz et al.
        # k is defined by Suppl. Eq. 10 from Oracz et al.: d(Bleached)/dt = k * (S1+S1*)
        k = self.k0*I_sted + self.k1*I_sted**self.b

        # Now, S1 <- S1+S1* (put the two sublevels together, like in [Leutenegger2010])
        # Integral from 0 to tau_sted of k*S1, where S1 = exp(-k_s1*t(1+gamma))
        B =  k * S1_ini * (1 - numpy.exp(-k_s1*tau_sted*(1+gamma))) / (k_s1*(1+gamma))

        # The agerage bleaching rate over a period
        mean_k_bleach = B / tau_rep

        # Add a very approximate triplet dynamic, if any.
        # Based on three level system rate equations 2.14 in [Staudt2009]_,
        # approximating that S1 is constant
        k_tri = 1/self.tau_tri
        dwelltime += 1e-15
        k_dwell = (k_tri*dwelltime + numpy.exp(-k_tri*dwelltime) - 1) / (k_tri*dwelltime)
        mean_k_bleach = mean_k_bleach * ((1-self.triplet_dynamic_frac) + self.triplet_dynamic_frac*k_dwell)

        return mean_k_bleach

class Microscope:
    '''This class implements a microscopy setup described by an excitation beam,
    a STED (depletion) beam, a detector, some fluorescence molecules, and the
    parameters of the objective.

    :param excitation: A :class:`~pysted.base.GaussianBeam` object
                       representing the excitation laser beam.
    :param sted: A :class:`~pysted.base.DonutBeam` object representing the
                 STED laser beam.
    :param detector: A :class:`~pysted.base.Detector` object describing the
                     microscope detector.
    :param objective: A :class:`~pysted.base.Objective` object describing the
                      microscope objective.
    :param fluo: A :class:`~pysted.base.Fluorescence` object describing the
                 fluorescence molecules to be used.
    :param load_cache: A bool which determines whether or not the microscope's lasers will be generated from scratch
                       (load_cache=False) or if they will be loaded from the previous save (load_cache=True). Generating
                       the lasers from scratch can take a long time (takes longer as the pixel_size decreases), so
                       loading the cache can save time when doing multiple experiments using the same pixel_size.
                       It is
                       important to use load_cache=True only if we know that the previously cached lasers were generated
                       with the same pixel_size as the pixel_size which will be used in the current experiment.
    '''

    def __init__(self, excitation, sted, detector, objective, fluo, load_cache=False):
        self.excitation = excitation
        self.sted = sted
        self.detector = detector
        self.objective = objective
        self.fluo = fluo
        self.T_det = self.detector.det_delay + self.detector.det_width #Time when the detection stop
        assert self.T_det <= 1 / self.sted.rate # verify the detection window does not end after the period

        # caching system
        self.__cache = {}   # add all the elements used to compute lasers in the cache
        cache_keys = ["lasers", "objective", "excitation", "sted", "fluo"]
        if load_cache:
            try:
                self.__cache = pickle.load(open(".microscope_cache.pkl", "rb"))
                flag = False
                for key, values in self.__cache.items():
                    if not all([ckey in values.keys() for ckey in cache_keys]):
                        flag = True
                if flag:
                    self.__cache = {}

            except Exception as e:
                logging.warning("-----------------")
                logging.warning(f"an error was caught while trying to load microscope cache")
                logging.warning(e)
                logging.warning("-----------------")

        # This will be used during the acquisition routine to make a better correspondance
        # between the microscope acquisition time steps and the Ca2+ flash time steps
        self.pixel_bank = 0
        self.time_bank = 0

    def __str__(self):
        return str(self.__cache.keys())

    def is_cached(self, datamap_pixelsize):
        '''Indicate the presence of a cache entry for the given pixel size.

        :param datamap_pixelsize: The size of a pixel in the simulated image (m).
        :returns: A boolean.
        '''
        datamap_pixelsize_nm = int(datamap_pixelsize * 1e9)
        return datamap_pixelsize_nm in self.__cache

    def cache(self, datamap_pixelsize, save_cache=False):
        '''Compute and cache the excitation and STED intensities, and the
        fluorescence PSF. These intensities are computed with a power of 1 W
        such that they can serve as a basis to compute intensities with any
        power.

        :param datamap_pixelsize: The size of a pixel in the simulated image (m).
        :param save_cache: A bool which determines whether or not the lasers will be saved to allow for faster load
                           times for future experiments
        :returns: A tuple containing:

                  * A 2D array of the excitation intensity for a power of 1 W;
                  * A 2D array of the STED intensity for a a power of 1 W;
                  * A 2D array of the detection PSF.
        '''

        def compute_lasers(datamap_pixelsize_nm):
            self.__cache[datamap_pixelsize_nm] = {}
            f, n, na = self.objective.f, self.objective.n, self.objective.na

            transmission = self.objective.get_transmission(self.excitation.lambda_)
            i_ex = self.excitation.get_intensity(1, f, n, na,
                                                 transmission, datamap_pixelsize)

            transmission = self.objective.get_transmission(self.sted.lambda_)
            i_sted = self.sted.get_intensity(1, f, n, na,
                                             transmission, datamap_pixelsize)

            transmission = self.objective.get_transmission(self.fluo.lambda_)
            psf = self.fluo.get_psf(na, datamap_pixelsize)
            # should take data_pixelsize instead of pixelsize, right? same for psf above?
            psf_det = self.detector.get_detection_psf(self.fluo.lambda_, psf,
                                                      na, transmission,
                                                      datamap_pixelsize)
            self.__cache[datamap_pixelsize_nm]["lasers"] = utils.resize(i_ex, i_sted, psf_det)
            self.__cache[datamap_pixelsize_nm]["objective"] = self.objective
            self.__cache[datamap_pixelsize_nm]["excitation"] = self.excitation
            self.__cache[datamap_pixelsize_nm]["sted"] = self.sted
            self.__cache[datamap_pixelsize_nm]["fluo"] = self.fluo

        datamap_pixelsize_nm = int(datamap_pixelsize * 1e9)
        if datamap_pixelsize_nm not in self.__cache:
            compute_lasers(datamap_pixelsize_nm)
        elif (self.__cache[datamap_pixelsize_nm]["objective"] != self.objective) or \
             (self.__cache[datamap_pixelsize_nm]["excitation"] != self.excitation) or \
             (self.__cache[datamap_pixelsize_nm]["sted"] != self.sted) or \
             (self.__cache[datamap_pixelsize_nm]["fluo"] != self.fluo):
            compute_lasers(datamap_pixelsize_nm)

        if save_cache:
            pickle.dump(self.__cache, open(".microscope_cache.pkl", "wb"))
        return self.__cache[datamap_pixelsize_nm]["lasers"]

    def clear_cache(self):
        '''Empty the cache.

        .. important::
           It is important to empty the cache if any of the components
           :attr:`excitation`, :attr:`sted`, :attr:`detector`,
           :attr:`objective`, or :attr:`fluorescence` are internally modified
           or replaced.
        '''
        self.__cache = {}

    def get_effective(self, datamap_pixelsize, p_ex, p_sted):
        '''Computes the effective point spread function, defined here as the spatial map of time averaged detected power per molecule, taking the sted de-excitation, anti-stoke excitation and the detector properties (detection psf and gating) into account.

        :param datamap_pixelsize: The size of one pixel of the simulated image (m).
        :param p_ex: The time averaged power of the excitation beam (W).
        :param p_sted: The power of the STED beam (W).
        :param data_pixelsize: The size of one pixel of the raw data (m).
        :returns: A 2D array of the intensity (W/molecule)

        The technique follows the method and equations described in
        [Willig2006]_, [Leutenegger2010]_ and [Holler2011]_. Notable approximations from [Leutenegger2010]_ include the assumption that the excitation pulse width is infinitely small and that the sted pulse is of perfect rectangular shape and starts at the beginning of the period. Also, a two energy levels (plus their vibrational sub-levels) with two rate equations is used. To include the vibrational decay dynamics (parametrized by the vibrational decay rate), an effective saturation factor is used.

        To account for the detection gating, the bounds in the integral from [Leutenegger2010]_ eq. 3 were adjusted.

        Anti-stokes excitation at the beginnning of the period was by added by modeling the sted beam as an infinitely small pulse, similarly to the excitation pulse. This leads to an underestimation of its effect on the detected signal, since excitation by the STED beam near the end of the STED beam, for example, would have less time to be depleted.
        '''

        h, c = scipy.constants.h, scipy.constants.c
        f, n, na = self.objective.f, self.objective.n, self.objective.na

        __i_ex, __i_sted, psf_det = self.cache(datamap_pixelsize)
        i_ex = __i_ex * p_ex #the time averaged excitation intensity
        i_sted = __i_sted * p_sted #the instant sted intensity (instant p_sted = p_sted/(self.sted.tau * self.sted.rate))

        # saturation intensity (W/m²) [Leutenegger2010] p. 26419
        sigma_ste = self.fluo.get_sigma_ste(self.sted.lambda_)
        i_s = (h * c) / (self.fluo.tau * self.sted.lambda_ * sigma_ste)


        # Equivalent of [Leutenegger2010] eq. 3, but with detector gating parameters to modify the bounds of the integral
        zeta = i_sted / i_s
        k_vib = 1 / self.fluo.tau_vib
        k_s1 = 1 / self.fluo.tau
        gamma = (zeta * k_vib) / (zeta * k_s1 + k_vib)
        T = 1 / self.sted.rate


        # eta=(probability of fluorescence)/(initial probability of
        # fluorescence) given the donut
        if self.detector.det_delay < self.sted.tau: # The detection starts before the end the sted pulse
            nom = (((numpy.exp(-k_s1 * self.detector.det_delay * (1 + gamma)) \
                  + gamma * numpy.exp(-k_s1 * self.sted.tau * (1 + gamma))) / (1 + gamma)) \
                  - numpy.exp(-k_s1 * (gamma * self.sted.tau + self.T_det)))
        elif self.sted.tau <= self.detector.det_delay: # The detection starts not before the end of the sted pulse
            nom = numpy.exp(-k_s1 * gamma * self.sted.tau)\
                  * (numpy.exp(-k_s1 * self.detector.det_delay)\
                  - numpy.exp(-k_s1 * self.T_det))
        eta = nom/(1 - numpy.exp(-k_s1 * T))


        # molecular brigthness [Holler2011]. This would be the spatial map of
        # time averaged power emitted per molecule if there was no deexcitation
        # caused by the depletion beam
        sigma_abs = self.fluo.get_sigma_abs(self.excitation.lambda_)
        phi_ex = i_ex / ((h*c)/self.excitation.lambda_)
        probexc = (1 - numpy.exp( - sigma_abs * phi_ex * 1/self.sted.rate)) * self.fluo.qy 
        excitation_probability = probexc/(1/self.sted.rate  /(h*c/self.sted.lambda_)) 
        if self.sted.anti_stoke:
            sigma_abs_sted = self.fluo.get_sigma_abs(self.sted.lambda_)
            excitation_probability += sigma_abs_sted * (i_sted * self.sted.tau * self.sted.rate) * self.fluo.qy

<<<<<<< HEAD
        # effective intensity of a single molecule (W) [Willig2006] eq. 3
=======
        # effective intensity of a single molecule (W) [Willig2006] eq. 3    
>>>>>>> 8f579288
        return excitation_probability * eta * psf_det

    def get_signal_and_bleach(self, datamap, pixelsize, pdt, p_ex, p_sted, indices=None, acquired_intensity=None,
                              pixel_list=None, bleach=True, update=True, seed=None, filter_bypass=False,
                              bleach_func=bleach_funcs.default_update_survival_probabilities, steps=None,
                              prob_ex=None, prob_sted=None, bleach_mode="default"):
        """
        This function acquires the signal and bleaches simultaneously. It makes a call to compiled C code for speed,
        so make sure the raster.pyx file is compiled!
        :param datamap: The datamap on which the acquisition is done, either a Datamap object or TemporalDatamap
        :param pixelsize: The pixelsize of the acquisition. (m)
        :param pdt: The pixel dwelltime. Can be either a single float value or an array of the same size as the ROI
                    being imaged. (s)
        :param p_ex: The excitation beam power. Can be either a single float value or an array of the same size as the
                     ROI being imaged. (W)
        :param p_sted: The depletion beam power. Can be either a single float value or an array of the same size as the
                       ROI being imaged. (W)
        :param indices: A dictionary containing the indices of the subdatamaps used. This is used to apply bleaching to
                        the future subdatamaps. If acquiring on a static Datamap, leave as None.
        :param acquired_intensity: The result of the last incomplete acquisition. This is useful in a time routine where
                                   flashes can occur mid acquisition. Leave as None if it is not the case. (array)
        :param pixel_list: The list of pixels to be iterated on. If none, a pixel_list of a raster scan will be
                           generated. (list of tuples (row, col))
        :param bleach: Determines whether bleaching is active or not. (Bool)
        :param update: Determines whether the datamap is updated in place. If set to false, the datamap can still be
                       updated later with the returned bleached datamap. (Bool)
        :param seed: Sets a seed for the random number generator.
        :param filter_bypass: Whether or not to filter the pixel list.
                              This is useful if you know your pixel list is adequate and ordered differently from a
                              raster scan (i.e. a left to right, row by row scan), as filtering the list returns it
                              in raster order.
                              If pixel_list is none, this must be True then.
        :param bleach_func: The bleaching function to be applied.
        :param steps: list containing the pixeldwelltimes for the sub steps of an acquisition. Is none by default.
                      Should be used if trying to implement a DyMin type acquisition, where decisions are made
                      after some time on whether or not to continue the acq.
        :return: returned_acquired_photons, the acquired photon for the acquisition.
                 bleached_sub_datamaps_dict, a dict containing the results of bleaching on the subdatamaps
                 acquired_intensity, the intensity of the acquisition, used for interrupted acquisitions
        """

        if seed is not None:
            numpy.random.seed(seed)
        datamap_pixelsize = datamap.pixelsize
        i_ex, i_sted, psf_det = self.cache(datamap_pixelsize)

        # maybe I should just throw an error here instead
        if datamap.roi is None:
            # demander au dude de setter une roi
            datamap.set_roi(i_ex)

        datamap_roi = datamap.whole_datamap[datamap.roi]

        # convert scalar values to arrays if they aren't already arrays
        # C funcs need pre defined types, so in order to only have 1 general case C func, I convert scalars to arrays
        pdt = utils.float_to_array_verifier(pdt, datamap_roi.shape)
        p_ex = utils.float_to_array_verifier(p_ex, datamap_roi.shape)
        p_sted = utils.float_to_array_verifier(p_sted, datamap_roi.shape)

        if not filter_bypass:
            pixel_list = utils.pixel_list_filter(datamap_roi, pixel_list, pixelsize, datamap_pixelsize)

        # *** VÉRIFIER SI CE TO DO LÀ EST FAIT ***
        # TODO: make sure I handle passing an acq matrix correctly / verifying its shape and shit
        ratio = utils.pxsize_ratio(pixelsize, datamap_pixelsize)
        if acquired_intensity is None:
            acquired_intensity = numpy.zeros((int(numpy.ceil(datamap_roi.shape[0] / ratio)),
                                              int(numpy.ceil(datamap_roi.shape[1] / ratio))))
        else:
            # verify the shape and shit
            pass
        rows_pad, cols_pad = datamap.roi_corners['tl'][0], datamap.roi_corners['tl'][1]
        laser_pad = i_ex.shape[0] // 2

        if prob_ex is None:
            prob_ex = numpy.ones(datamap.whole_datamap.shape)
        if prob_sted is None:
            prob_sted = numpy.ones(datamap.whole_datamap.shape)
        # bleached_sub_datamaps_dict = copy.copy(datamap.sub_datamaps_dict)
        bleached_sub_datamaps_dict = {}
        if isinstance(indices, type(None)):
            indices = {"flashes": 0}
        for key in datamap.sub_datamaps_dict:
            bleached_sub_datamaps_dict[key] = numpy.copy(datamap.sub_datamaps_dict[key].astype(numpy.int64))

        if seed is None:
            seed = 0

        if steps is None:
            steps = [pdt]   # what will happen if i input an array for pdt originally ???
        else:
            for idx, step in enumerate(steps):
                steps[idx] = utils.float_to_array_verifier(step, datamap_roi.shape)

        raster_func = raster.raster_func_c_self_bleach_split_g
        sample_func = bleach_funcs.sample_molecules
        raster_func(self, datamap, acquired_intensity, numpy.array(pixel_list).astype(numpy.int32), ratio, rows_pad,
                    cols_pad, laser_pad, prob_ex, prob_sted, pdt, p_ex, p_sted, bleach, bleached_sub_datamaps_dict,
                    seed, bleach_func, sample_func, steps)

        # Bleaching is done, the rest is for intensity calculation
        photons = self.fluo.get_photons(acquired_intensity)

        if photons.shape == pdt.shape:
            returned_acquired_photons = self.detector.get_signal(photons, pdt, self.sted.rate, seed=seed)
        else:
            pixeldwelltime_reshaped = numpy.zeros((int(numpy.ceil(pdt.shape[0] / ratio)),
                                                   int(numpy.ceil(pdt.shape[1] / ratio))))
            new_pdt_plist = utils.pixel_sampling(pixeldwelltime_reshaped, mode='all')
            for (row, col) in new_pdt_plist:
                pixeldwelltime_reshaped[row, col] = pdt[row * ratio, col * ratio]
            returned_acquired_photons = self.detector.get_signal(photons, pixeldwelltime_reshaped, self.sted.rate, seed=seed)

        unbleached_whole_datamap = numpy.copy(datamap.whole_datamap)

        if update and bleach:
            datamap.sub_datamaps_dict = bleached_sub_datamaps_dict
            datamap.base_datamap = datamap.sub_datamaps_dict["base"]
            datamap.whole_datamap = numpy.copy(datamap.base_datamap)
            # BLEACHER LES FLASHS FUTURS
            if datamap.contains_sub_datamaps["flashes"] and indices["flashes"] < datamap.flash_tstack.shape[0]:
                if bleach_mode == "default":
                    datamap.bleach_future(indices, bleached_sub_datamaps_dict)
                elif bleach_mode == "proportional":
                    datamap.bleach_future_proportional(indices, bleached_sub_datamaps_dict, unbleached_whole_datamap)

        temporal_acq_elts = {"intensity": acquired_intensity,
                             "prob_ex": prob_ex,
                             "prob_sted": prob_sted}

        return returned_acquired_photons, bleached_sub_datamaps_dict, temporal_acq_elts

    def get_signal_rescue(self, datamap, pixelsize, pdt, p_ex, p_sted, pixel_list=None, bleach=True, update=True,
                          lower_th=1, ltr=0.1, upper_th=100):
        """
        Function to bleach the datamap as the signal is acquired using RESCue method (EN PARLER PLUS ET METTRE UNE
        CITATION AU PAPIER OU QQCHOSE UNE FOIS QUE J'AURAI RELU L'ARTICLE ET TOUT)
        :param datamap: A Datamap object containing the relevant molecule disposition information, pixel size and ROI.
        :param pixelsize: Grid size for the laser movement. Has to be a multiple of datamap.pixelsize. (m)
        :param pdt: Time spent by the lasers on each pixel. Can be a float or an array of floats of same shape as
                    as the datamap ROI (datamap.whole_datamap[datamap.roi]) (s)
        :param p_ex: Power of the excitation beam. Can be a float or an array of floats of same shape as
                     as the datamap ROI (datamap.whole_datamap[datamap.roi]) (W)
        :param p_sted: Power of the STED beam. Can be a float or an array of floats of same shape as
                       as the datamap ROI (datamap.whole_datamap[datamap.roi])(W)
        :param pixel_list: List of pixels on which the laser will be applied. If None, a normal raster scan of every
                           pixel of the ROI will be done. Set to None by default.
        :param bleach: A bool which determines whether or not bleaching will occur. Set to True by default.
        :param update: A bool which determines whether or not the Datamap object will be updated with the bleaching.
                       Set to True by default.
        :param lower_th: The minimum number of photons we wish to detect on a pixel in (pdt * ltr) seconds to determine
                         if we continue illuminating the pixel.
        :param ltr: The ratio of the pdt time in which we will decide whether or not we continue illuminating the pixel.
        :param upper_th: The maximum number of photons we wish to detect on a pixel in (pdt * utr) seconds before moving
                         to the next pixel.
        :param utr: The ratio of the pdt time in which we will decide wether or not enough photons have already been
                    detected in order to move on to the next pixel before ellapsing the whole pdt time.
        :returns: The acquired detected photons, and the bleached datamap.
        """
        #TODO : Pouvoir mettre None à upper_th
        datamap_roi = datamap.whole_datamap[datamap.roi]
        pdt = utils.float_to_array_verifier(pdt, datamap_roi.shape)
        p_ex = utils.float_to_array_verifier(p_ex, datamap_roi.shape)
        p_sted = utils.float_to_array_verifier(p_sted, datamap_roi.shape)

        datamap_pixelsize = datamap.pixelsize
        i_ex, i_sted, psf_det = self.cache(datamap_pixelsize)
        if datamap.roi is None:
            # demander au dude de setter une roi
            datamap.set_roi(i_ex)

        datamap_roi = datamap.whole_datamap[datamap.roi]
        pixel_list = utils.pixel_list_filter(datamap_roi, pixel_list, pixelsize, datamap_pixelsize)

        ratio = utils.pxsize_ratio(pixelsize, datamap_pixelsize)
        rows_pad, cols_pad = datamap.roi_corners['tl'][0], datamap.roi_corners['tl'][1]
        laser_pad = i_ex.shape[0] // 2

        prob_ex = numpy.ones(datamap.whole_datamap.shape)
        prob_sted = numpy.ones(datamap.whole_datamap.shape)
        bleached_datamap = numpy.copy(datamap.whole_datamap)
        returned_photons = numpy.zeros(datamap.whole_datamap[datamap.roi].shape)

        for (row, col) in pixel_list:
            effective = self.get_effective(datamap_pixelsize, p_ex[row, col], p_sted[row, col])
            row_slice = slice(row + rows_pad - laser_pad, row + rows_pad + laser_pad + 1)
            col_slice = slice(col + cols_pad - laser_pad, col + cols_pad + laser_pad + 1)

            pixel_intensity = numpy.sum(effective * datamap.whole_datamap[row_slice, col_slice])
            pixel_photons = self.detector.get_signal(self.fluo.get_photons(pixel_intensity), pdt[row, col], self.sted.rate)
            photons_per_sec = pixel_photons / pdt[row, col]
            lt_time_photons = photons_per_sec * ltr * pdt[row, col]
            if lower_th is None:
                pass
            elif lt_time_photons < lower_th:
                pdt[row, col] = ltr * pdt[row, col]
            else:
                if upper_th is None:
                    pass
                elif pixel_photons > upper_th:
                    # jpense pas que je dois mult par utr, je dois mult par le temps requis pour arriver à upper_th
                    time_to_ut = upper_th / photons_per_sec
                    pdt[row, col] = time_to_ut
                else:
                    pass

            # ça serait tu mieux de calculer mon nombre de photons avec le photons_per_sec?
            # i think so right?
            rescue_pixel_photons = photons_per_sec * pdt[row, col]
            # rescue_pixel_photons = self.detector.get_signal(self.fluo.get_photons(pixel_intensity), pdt[row, col])
            returned_photons[int(row / ratio), int(col / ratio)] = rescue_pixel_photons

            if bleach is True:
                kwargs = {'i_ex': i_ex, 'i_sted': i_sted, 'fluo': self.fluo, 'excitation': self.excitation,
                          'sted': self.sted, 'p_ex': p_ex[row, col], 'p_sted': p_sted[row, col],
                          'pdt': pdt[row, col], 'prob_ex': prob_ex, 'prob_sted': prob_sted,
                          'region': (row_slice, col_slice)}
                prob_ex, prob_sted = self.bleach_func(**kwargs)
                bleached_datamap[row_slice, col_slice] = \
                    numpy.random.binomial(bleached_datamap[row_slice, col_slice],
                                          prob_ex[row_slice, col_slice] * prob_sted[row_slice, col_slice])

        if update:
            datamap.whole_datamap = bleached_datamap

        return returned_photons, bleached_datamap

    def add_to_pixel_bank(self, n_pixels_per_tstep):
        """
        Adds the residual pixels to the pixel bank
        :param n_pixels_per_tstep: The number of pixels which the microscope has the time to acquire during 1
                                   time step of the Ca2+ flash event
        """
        integer_n_pixels_per_tstep = int(n_pixels_per_tstep)   # np.floor() fonctionne comme int()
        self.pixel_bank += n_pixels_per_tstep - integer_n_pixels_per_tstep

    def take_from_pixel_bank(self):
        """
        Verifies the amount stored in the pixel_bank, returns the integer part if greater or equal to 1
        :return: The integer part of the pixel_bank of the microscope
        """
        integer_pixel_bank = int(self.pixel_bank)   # np.floor() fonctionne comme int()
        if integer_pixel_bank >= 1:
            self.pixel_bank -= integer_pixel_bank
            return integer_pixel_bank
        else:
            return 0

    def empty_pixel_bank(self):
        """
        Empties the pixel bank
        """
        self.pixel_bank = 0


class Datamap:
    """
    This class implements a datamap, containing a disposition of molecules and a ROI to image.
    The Datamap can be a composition of multiple parts, for instance, a 'base', which is static, a 'flashes' part,
    which represents only the flashes occuring in the Datamap, or a 'diffusing' part, which would represent only
    the moving molecules in the Datamap.
    The ROI represents the portion of the Datamap that will be imaged. Since the microscope's lasers are represented by
    arrays, we must ensure that the laser array's edges are contained within the whole Datamap array for every pixel
    of the ROI. To facilitated this, the ROI can be set to 'max', which will simply 0 pad the passed whole_datamap so
    the laser stays confined when scanning over the pixels of the whole_datamap.

    :param whole_datamap: The disposition of the molecules in the sample. This represents the whole sample, from which
                          only a region will be imaged (roi). (numpy array)
    :param datamap_pixelsize: The size of a pixel of the datamap. (m)

    """

    def __init__(self, whole_datamap, datamap_pixelsize):
        self.whole_datamap = numpy.copy(whole_datamap.astype(numpy.int32))
        self.whole_shape = self.whole_datamap.shape
        self.pixelsize = datamap_pixelsize
        self.roi = None
        self.roi_corners = None
        self.contains_sub_datamaps = {"base": True,
                                      "flashes": False}
        self.sub_datamaps_dict = {}

    def __getitem__(self, key):
        return self.sub_datamaps_dict[key]

    def set_roi(self, laser, intervals=None):
        """
        Uses a laser generated by the microscope object to determine the biggest ROI allowed, sets the ROI if valid
        :param laser: An array of the same shape as the lasers which will be used on the datamap
        :param intervals: Values to set the ROI to. Either 'max', a dict like {'rows': [min_row, max_row],
                          'cols': [min_col, max_col]} or None. If 'max', the whole datamap will be padded with 0s, and
                          the original array will be used as ROI. If None, will prompt the user to enter an ROI.
        """
        rows_min, cols_min = laser.shape[0] // 2, laser.shape[1] // 2
        rows_max, cols_max = self.whole_datamap.shape[0] - rows_min - 1, self.whole_datamap.shape[1] - cols_min - 1

        if intervals is None:
            # l'utilisateur n'a pas définit de ROI, on lui demande de la définir ici
            print(f"ROI must be within rows [{rows_min}, {rows_max}] inclusively, "
                  f"columns must be within [{cols_min}, {cols_max}] inclusively")
            roi = {'rows': None, 'cols': None}
            rows_start = int(input(f"Enter a starting row : "))
            rows_end = int(input(f"Enter an ending row : "))
            cols_start = int(input(f"Enter a starting column : "))
            cols_end = int(input(f"Enter an ending column : "))
            roi['rows'] = [rows_start, rows_end]
            roi['cols'] = [cols_start, cols_end]

            if roi['rows'][0] < rows_min or roi['rows'][0] > rows_max or \
               roi['rows'][1] < rows_min or roi['rows'][1] > rows_max or \
               roi['cols'][0] < cols_min or roi['cols'][0] > cols_max or \
               roi['cols'][1] < cols_min or roi['cols'][1] > cols_max:
                raise ValueError(f"ROI missplaced for datamap of shape {self.whole_datamap.shape} with lasers of shape"
                                 f"{laser.shape}. ROI intervals must be within bounds "
                                 f"rows:[{rows_min}, {rows_max}], cols:[{cols_min}, {cols_max}].")

            self.roi = (slice(roi['rows'][0], roi['rows'][1] + 1), slice(roi['cols'][0], roi['cols'][1] + 1))
            # Having a slice object is useful, but having the idx values of the 4 corners is also useful
            self.roi_corners = {'tl': (roi['rows'][0], roi['cols'][0]), 'tr': (roi['rows'][0], roi['cols'][1]),
                                'bl': (roi['rows'][1], roi['cols'][0]), 'br': (roi['rows'][1], roi['cols'][1])}

        elif intervals == 'max':
            # l'utilisateur veut itérer sur la whole_datamap, alors la padder de 0 comme normal
            self.whole_datamap, rows_pad, cols_pad = utils.array_padder(self.whole_datamap, laser)
            # def mes 4 coins et ma slice
            self.roi = (slice(rows_pad, self.whole_datamap.shape[0] - rows_pad),
                        slice(cols_pad, self.whole_datamap.shape[1] - cols_pad))
            self.roi_corners = {'tl': (rows_pad, cols_pad),
                                'tr': (rows_pad, self.whole_datamap.shape[1] - cols_pad - 1),
                                'bl': (self.whole_datamap.shape[0] - rows_pad - 1, cols_pad),
                                'br': (self.whole_datamap.shape[0] - rows_pad - 1,
                                       self.whole_datamap.shape[1] - cols_pad - 1)}

        elif type(intervals) is dict:
            # j'assume que l'utilisateur a passé un dictionnaire avec roi['rows'] et roi['cols'] comme intervalles
            if intervals['rows'][0] < rows_min or intervals['rows'][0] > rows_max or \
               intervals['rows'][1] < rows_min or intervals['rows'][1] > rows_max or \
               intervals['cols'][0] < cols_min or intervals['cols'][0] > cols_max or \
               intervals['cols'][1] < cols_min or intervals['cols'][1] > cols_max:
                raise ValueError(f"ROI missplaced for datamap of shape {self.whole_datamap.shape} with lasers of shape"
                                 f"{laser.shape}. ROI intervals must be within bounds "
                                 f"rows:[{rows_min}, {rows_max}], cols:[{cols_min}, {cols_max}].")
            self.roi_corners = {'tl': (intervals['rows'][0], intervals['cols'][0]),
                                'tr': (intervals['rows'][0], intervals['cols'][1]),
                                'bl': (intervals['rows'][1], intervals['cols'][0]),
                                'br': (intervals['rows'][1], intervals['cols'][1])}
            self.roi = (slice(self.roi_corners['tl'][0], self.roi_corners['bl'][0] + 1),
                        slice(self.roi_corners['tl'][1], self.roi_corners['br'][1] + 1))

        else:
            raise ValueError("intervals parameter must be either None, 'max' or dict")

        self.base_datamap = numpy.copy(self.whole_datamap)
        self.sub_datamaps_dict["base"] = self.base_datamap

    def set_bleached_datamap(self, bleached_datamap):
        """
        This functions updates the datamap.whole_datamap attribute to the bleached version. I put this in case the user
        does not want to update the datamap after bleaching it directly through the microscope's get_signal_and_bleach
        method, in order to do multiple experiments on the same setting.
        :param bleached_datamap: An array of the datamap after the lasers have passed over it (after it has bleached).
                                 Has to be of the same shape as self.whole_datamap
        """
        if bleached_datamap.shape != self.whole_datamap.shape:
            raise ValueError("Bleached datamap to set as new datamap has to be of the same shape as the datamap pre "
                             "bleaching.")
        self.whole_datamap = bleached_datamap


class TemporalDatamap(Datamap):
    """
    This class inherits from Datamap, adding the t dimension to it for managing Ca2+ flashes and diffusion.
    The TemporalDatamap object is split into subdatamaps. In the simplest case, the only subdatamap is the base, which
    does not change with time (unless being acquired on with bleaching). In the case of Ca2+ flashes, we can add a
    subdatamap containing the flashes separately from the base datamap. Thus, for a certain time step t, the
    whole_datamap is the sum of the base and the flash at idx t.

    Currently, as there is only the Ca2+ flash dynamics implemented, the TemporalDatamap is initialized by passing
    the whole molecule disposition and the pixelsize, as for Datamap, with the addition of a list containing all of
    the synapse objects in the Datamap.

    :param whole_datamap: The disposition of the molecules in the sample. This represents the whole sample, from which
                          only a region will be imaged (roi). (numpy array)
    :param datamap_pixelsize: The size of a pixel of the datamap. (m)
    :param synapses: The list of synapses present in the whole_datamap
    """

    def __init__(self, whole_datamap, datamap_pixelsize, synapses):
        super().__init__(whole_datamap, datamap_pixelsize)
        # add flat synapses list as attribute
        self.synapses = synapses
        self.contains_sub_datamaps = {"base": True,
                                      "flashes": False}
        # self.sub_datamaps_dict = {}
        self.sub_datamaps_idx_dict = {}

    def __setitem__(self, key, value):
        if key == "flashes":
            self.sub_datamaps_idx_dict[key] = value
            self.sub_datamaps_dict[key] = self.flash_tstack[value]
        elif key == "base":
            pass

    def create_t_stack_dmap(self, acq_time, min_timestep, fwhm_step_sec_correspondance, curves_path,
                            probability):
        """
        Generates the flashes for the TemporalDatamap. Updates the dictionnaries to confirm that flash subdatamaps exist
        and to initialize the flash time step at 0. Generates a flash_tstack, a 3D array containing the evolution
        of the flashes for every time step. For time step t, the whole_datamap is thus base + flash_tstack[t]
        :param acq_time: The time for which the acquisition will last, determines how many flash steps will occur. (s)
        :param min_timestep: The smallest discrete time steps on which the experiment will be run. For instance, if we
                             want an experiment to last 10 seconds, we need to define a loop that will iterate through
                             minimal time increments, which could be 1s, 0.1s, ...
        :param fwhm_step_sec_correspondance: Tuple containing the correspondance between the width of the FWHM of a
                                             a flash in arbitrary time step units, and how long we want that FWHM to
                                             last. Usually (10, 1.5) is used. MODIFY THIS SO THIS IS A DEFAULT VALUE.
        :param curves_path: Path to the .npy file of the light curves being sampled in order to generate random
                            flashes.
                           HUGE .tif FILE WHICH I WILL ONLY USE FOR EXTRACTING SMALL ROIs.
        :param probability: The probability of a flash starting on a synapse.
        """
        synapse_flashing_dict, synapse_flash_idx_dict, synapse_flash_curve_dict, isolated_synapses_frames = \
            utils.generate_synapse_flash_dicts(self.synapses, self.whole_datamap[self.roi].shape)
        n_flash_updates, _ = utils.compute_time_correspondances((fwhm_step_sec_correspondance[0],
                                                                fwhm_step_sec_correspondance[1]), acq_time,
                                                                min_timestep, mode="flash")
        # la base_datamap n'est pas créée tant que set_roi n'a pas été call
        self.sub_datamaps_dict["base"] = self.base_datamap
        self.flash_tstack = numpy.zeros((n_flash_updates + 1, *self.whole_datamap.shape), dtype=numpy.int32)
        for i in range(n_flash_updates):
            synapse_flashing_dict, synapse_flash_idx_dict, \
            synapse_flash_curve_dict, temp_dmap = utils.flash_routine(self.synapses, probability, synapse_flashing_dict,
                                                                      synapse_flash_idx_dict, curves_path,
                                                                      synapse_flash_curve_dict,
                                                                      isolated_synapses_frames,
                                                                      copy.deepcopy(self))   # si je copie pas ça chie

            self.flash_tstack[i] = temp_dmap - self.base_datamap
        self.flash_tstack[-1] = temp_dmap - self.base_datamap   # le petit dernier pour la route
        self.contains_sub_datamaps["flashes"] = True
        self.sub_datamaps_idx_dict["flashes"] = 0
        self.sub_datamaps_dict["flashes"] = self.flash_tstack[0]
        self.update_whole_datamap(0)

    def bleach_future(self, indices, bleached_sub_datamaps_dict):
        """
        Applies bleaching to the future flash subdatamaps according to the bleaching that occured to the current flash
        subdatamap
        :param indices: A dictionary containing the indices of the time steps we are currently at for the subdatamaps.
                        For now, as there is only the flash subdatamap implemented, the dictionary will simply be
                        indices = {"flashes": idx}, with idx being an >=0 integer.
        :param bleached_sub_datamaps_dict: A dictionary containing the bleached subdatamaps (base, flashes)
        """
        what_bleached = self.flash_tstack[indices["flashes"]] - bleached_sub_datamaps_dict["flashes"]
        self.flash_tstack[indices["flashes"]] = bleached_sub_datamaps_dict["flashes"]
        # UPDATE THE FUTURE
        with numpy.errstate(divide='ignore', invalid='ignore'):
            flash_survival = bleached_sub_datamaps_dict["flashes"] / self.flash_tstack[indices["flashes"]]
        flash_survival[numpy.isnan(flash_survival)] = 1
        self.flash_tstack[indices["flashes"] + 1:] -= what_bleached
        self.flash_tstack[indices["flashes"] + 1:] = numpy.multiply(
            self.flash_tstack[indices["flashes"] + 1:],
            flash_survival)
        self.flash_tstack[indices["flashes"] + 1:] = numpy.rint(
            self.flash_tstack[indices["flashes"] + 1:])
        self.flash_tstack[indices["flashes"] + 1:] = numpy.where(
            self.flash_tstack[indices["flashes"] + 1:] < 0,
            0, self.flash_tstack[indices["flashes"] + 1:])
        self.whole_datamap += self.flash_tstack[indices["flashes"]]

    def update_whole_datamap(self, flash_idx):
        """
        This method will be used to update de whole datamap using the indices of the sub datamaps.
        Whole datamap is the base datamap + all the sub datamaps (for flashes, diffusion, etc).
        :param flash_idx: The index of the flash for the most recent acquisition.
        """
        self.whole_datamap = self.base_datamap + self.flash_tstack[flash_idx]

    def update_dicts(self, indices):
        """
        Method used to update the dicts of the temporal datamap
        :param indices: A dict containing the indices of the time step for the different temporal sub datamaps (so far
                        only flashes).
        """
        self.sub_datamaps_idx_dict = indices
        self.sub_datamaps_dict["flashes"] = self.flash_tstack[indices["flashes"]]


class TemporalSynapseDmap(Datamap):
    """
    Temporal Datamap of a Synaptic region with nanodomains for NeurIPS exps
    """
    def __init__(self, whole_datamap, datamap_pixelsize, synapse_obj):
        super().__init__(whole_datamap, datamap_pixelsize)
        # faudrait que j'ajoute un attribut qui est l'objet synapse
        self.synapse = synapse_obj
        self.contains_sub_datamaps = {"base": True,
                                      "flashes": False}
        self.sub_datamaps_idx_dict = {}
        self.init_molecs_ratio = numpy.ones(self.whole_datamap.shape)

    def __setitem__(self, key, value):
        if key == "flashes":
            self.sub_datamaps_idx_dict[key] = value
            self.sub_datamaps_dict[key] = self.flash_tstack[value]
        elif key == "base":
            pass

    def create_t_stack_dmap(self, decay_time_us, delay=2, n_decay_steps=10, n_molecules_multiplier=28, end_pad=0):
        """
        Creates the t stack for the evolution of the flash of the nanodmains in the synapse.
        Very similar implementation to TemporalDatamap's create_t_stack_dmap method
        Assumes the roi is set
        """
        self.decay_time_us = decay_time_us
        self.time_usec_between_flash_updates = int(numpy.round(self.decay_time_us / n_decay_steps))
        self.sub_datamaps_dict["base"] = self.base_datamap

        flash_curve = utils.hand_crafted_light_curve(delay=delay, n_decay_steps=n_decay_steps,
                                                     n_molecules_multiplier=n_molecules_multiplier, end_pad=end_pad)

        self.flash_tstack = numpy.zeros((flash_curve.shape[0], *self.whole_datamap.shape))
        self.nanodomains_active = []
        for t, nanodomains_multiplier in enumerate(flash_curve):
            # -1 makes it so the whole_datamap at flash values of 1 are equal to the base datamap, which I think I want
            nd_mult = int(numpy.round(nanodomains_multiplier)) - 1
            if nd_mult < 0:
                nd_mult = 0
            for nanodomain in self.synapse.nanodomains:
                self.flash_tstack[t][self.roi][nanodomain.coords[0], nanodomain.coords[1]] = \
                    self.synapse.n_molecs_base * nd_mult    # - self.synapse.n_molecs_base
                # qui a eu l'idée de mettre un - qui me permet d'avoir des vals négatives ici? (c moi :)
            if self.flash_tstack[t].max() > 0:
                self.nanodomains_active.append(True)
            else:
                self.nanodomains_active.append(False)

        self.nanodomains_active_currently = self.nanodomains_active[0]
        self.contains_sub_datamaps["flashes"] = True
        self.sub_datamaps_idx_dict["flashes"] = 0
        self.sub_datamaps_dict["flashes"] = self.flash_tstack[0]
        self.update_whole_datamap(0)

    def create_t_stack_dmap_smooth(self, decay_time_us, delay=2, n_decay_steps=10, n_molecules_multiplier=None,
                                   end_pad=0, individual_flashes=False):
        """
        Creates the t stack for the evolution of the flash of the nanodmains in the synapse.
        Very similar implementation to TemporalDatamap's create_t_stack_dmap method
        Assumes the roi is set
        """
        self.decay_time_us = decay_time_us
        self.time_usec_between_flash_updates = int(numpy.round(self.decay_time_us / n_decay_steps))
        self.sub_datamaps_dict["base"] = self.base_datamap

        if type(delay) is tuple:
            delay = numpy.random.randint(delay[0], delay[1])

        flash_curves = []
        for i in range(len(self.synapse.nanodomains)):
            flash_curve = utils.smooth_ramp_hand_crafted_light_curve(
                delay=delay,
                n_decay_steps=n_decay_steps,
                n_molecules_multiplier=n_molecules_multiplier,
                end_pad=end_pad
            )
            flash_curves.append(numpy.copy(flash_curve))

        self.flash_tstack = numpy.zeros((flash_curve.shape[0], *self.whole_datamap.shape))
        self.nanodomains_active = []
        for t, nanodomains_multiplier in enumerate(flash_curve):
            # -1 makes it so the whole_datamap at flash values of 1 are equal to the base datamap, which I think I want
            # nd_mult = int(numpy.round(nanodomains_multiplier)) - 1
            # if nd_mult < 0:
            #     nd_mult = 0
            for nd_idx, nanodomain in enumerate(self.synapse.nanodomains):
                if not individual_flashes:
                    nd_mult = int(numpy.round(nanodomains_multiplier)) - 1
                    if nd_mult < 0:
                        nd_mult = 0
                else:
                    nd_mult = int(numpy.round(flash_curves[nd_idx][t])) - 1
                    if nd_mult < 0:
                        nd_mult = 0
                self.flash_tstack[t][self.roi][nanodomain.coords[0], nanodomain.coords[1]] = \
                    self.synapse.n_molecs_base * nd_mult    # - self.synapse.n_molecs_base
                # qui a eu l'idée de mettre un - qui me permet d'avoir des vals négatives ici? (c moi :)
            if self.flash_tstack[t].max() > 0:
                self.nanodomains_active.append(True)
            else:
                self.nanodomains_active.append(False)

        self.nanodomains_active_currently = self.nanodomains_active[0]
        self.contains_sub_datamaps["flashes"] = True
        self.sub_datamaps_idx_dict["flashes"] = 0
        self.sub_datamaps_dict["flashes"] = self.flash_tstack[0]
        self.update_whole_datamap(0)

    def create_t_stack_dmap_sampled(self, decay_time_us, delay=0, n_decay_steps=10, curves_path=None,
                                    individual_flashes=False):
        """
        Creates the t stack for the evolution of the flash of the nanodmains in the synapse.
        Very similar implementation to TemporalDatamap's create_t_stack_dmap method
        Assumes the roi is set
        """
        # even though in this case the decay_time_us and n_decay_steps wont help generate the light curve, they will
        # help define de frequency of updates
        self.decay_time_us = decay_time_us
        self.time_usec_between_flash_updates = int(numpy.round(self.decay_time_us / n_decay_steps))
        self.sub_datamaps_dict["base"] = self.base_datamap

        if type(delay) is tuple:
            delay = numpy.random.randint(delay[0], delay[1])

        if curves_path is None:
            curves_path = "flash_files/events_curves.npy"
        flash_curve = utils.sampled_flash_manipulations(curves_path, delay, rescale=True, seed=None)

        if individual_flashes:
            # faire de quoi pour trouver le peak, sampler des variances pour chaque ND :)
            flash_peak = numpy.argmax(flash_curve)
            flash_variances = []
            for i in range(len(self.synapse.nanodomains)):
                flash_variances.append(numpy.random.randint(-4, 4))
        else:
            flash_peak = 0

        self.flash_tstack = numpy.zeros((flash_curve.shape[0], *self.whole_datamap.shape))
        self.nanodomains_active = []
        for t, nanodomains_multiplier in enumerate(flash_curve):
            # -1 makes it so the whole_datamap at flash values of 1 are equal to the base datamap, which I think I want
            nd_mult = int(numpy.round(nanodomains_multiplier)) - 1
            if nd_mult < 0:
                nd_mult = 0
            for nd_idx, nanodomain in enumerate(self.synapse.nanodomains):
                if not individual_flashes or t < flash_peak:
                    flash_variance = 0
                else:
                    flash_variance = flash_variances[nd_idx]
                    if nd_mult + flash_variance < 0:
                        flash_variance = 0
                self.flash_tstack[t][self.roi][nanodomain.coords[0], nanodomain.coords[1]] = \
                    self.synapse.n_molecs_base * (nd_mult + flash_variance) # - self.synapse.n_molecs_base
                # qui a eu l'idée de mettre un - qui me permet d'avoir des vals négatives ici? (c moi :)
            if self.flash_tstack[t].max() > 0:
                self.nanodomains_active.append(True)
            else:
                self.nanodomains_active.append(False)

        self.nanodomains_active_currently = self.nanodomains_active[0]
        self.contains_sub_datamaps["flashes"] = True
        self.sub_datamaps_idx_dict["flashes"] = 0
        self.sub_datamaps_dict["flashes"] = self.flash_tstack[0]
        self.update_whole_datamap(0)

    def bleach_future(self, indices, bleached_sub_datamaps_dict):
        """
        Applies bleaching to the future flash subdatamaps according to the bleaching that occured to the current flash
        subdatamap
        :param indices: A dictionary containing the indices of the time steps we are currently at for the subdatamaps.
                        For now, as there is only the flash subdatamap implemented, the dictionary will simply be
                        indices = {"flashes": idx}, with idx being an >=0 integer.
        :param bleached_sub_datamaps_dict: A dictionary containing the bleached subdatamaps (base, flashes)
        """
        what_bleached = self.flash_tstack[indices["flashes"]] - bleached_sub_datamaps_dict["flashes"]
        self.flash_tstack[indices["flashes"]] = bleached_sub_datamaps_dict["flashes"]
        # UPDATE THE FUTURE
        with numpy.errstate(divide='ignore', invalid='ignore'):
            flash_survival = bleached_sub_datamaps_dict["flashes"] / self.flash_tstack[indices["flashes"]]
        flash_survival[numpy.isnan(flash_survival)] = 1
        self.flash_tstack[indices["flashes"] + 1:] -= what_bleached
        self.flash_tstack[indices["flashes"] + 1:] = numpy.multiply(
            self.flash_tstack[indices["flashes"] + 1:],
            flash_survival)
        self.flash_tstack[indices["flashes"] + 1:] = numpy.rint(
            self.flash_tstack[indices["flashes"] + 1:])
        self.flash_tstack[indices["flashes"] + 1:] = numpy.where(
            self.flash_tstack[indices["flashes"] + 1:] < 0,
            0, self.flash_tstack[indices["flashes"] + 1:])
        self.flash_tstack = self.flash_tstack.astype('int64')
        self.whole_datamap += self.flash_tstack[indices["flashes"]]

    def bleach_future_proportional(self, indices, bleached_sub_datamaps_dict, unbleached_whole_datamap):
        """
        This function will apply bleaching to the future molecules proportional to what has bleached.
        For instance, if 3/5 molecules are left after bleaching, then the number of molecules in the subsequent
        flashes will be multiplied by 3/5
        """
        # ???
        bleached_whole_datamap = numpy.zeros(unbleached_whole_datamap.shape)
        for key in bleached_sub_datamaps_dict:
            bleached_whole_datamap += bleached_sub_datamaps_dict[key]
        ratio = bleached_whole_datamap / numpy.where(numpy.logical_and(unbleached_whole_datamap == 0,
                                                                       bleached_whole_datamap == 0),
                                                     1, unbleached_whole_datamap)
        # self.flash_tstack[indices["flashes"]:, :, :] *= ratio
        # self.flash_tstack = numpy.ceil(self.flash_tstack)
        # self.flash_tstack = self.flash_tstack.astype('int64')
        self.flash_tstack[indices["flashes"]:, :, :] = numpy.ceil(self.flash_tstack[indices["flashes"]:, :, :]
                                                                  * ratio).astype('int64')
        self.whole_datamap = bleached_sub_datamaps_dict["base"] + self.flash_tstack[indices["flashes"]]


    def update_whole_datamap(self, flash_idx):
        """
        This method will be used to update de whole datamap using the indices of the sub datamaps.
        Whole datamap is the base datamap + all the sub datamaps (for flashes, diffusion, etc).
        :param flash_idx: The index of the flash for the most recent acquisition.
        """
        # If the experiment runs longer than the generated flash curve, just keep extending the final value of the curve
        if flash_idx >= self.flash_tstack.shape[0]:
            flash_idx = self.flash_tstack.shape[0] - 1
        self.whole_datamap = self.base_datamap + self.flash_tstack[flash_idx]
        self.nanodomains_active_currently = self.nanodomains_active[flash_idx]   # updates whether or not flashing rn


    def update_dicts(self, indices):
        """
        Method used to update the dicts of the temporal datamap
        :param indices: A dict containing the indices of the time step for the different temporal sub datamaps (so far
                        only flashes).
        """
        self.sub_datamaps_idx_dict = indices
        self.sub_datamaps_dict["flashes"] = self.flash_tstack[indices["flashes"]]


class TestTemporalDmap(Datamap):
    """
    This is a test class of a simple temporal Datamap of a cube flashing to verify if the stitching of temporal dmaps
    works correctly
    """
    def __init__(self, whole_datamap, datamap_pixelsize):
        super().__init__(whole_datamap, datamap_pixelsize)
        self.contains_sub_datamaps = {"base": True,
                                      "flashes": False}
        self.sub_datamaps_idx_dict = {}

    def __setitem__(self, key, value):
        if key == "flashes":
            self.sub_datamaps_idx_dict[key] = value
            self.sub_datamaps_dict[key] = self.flash_tstack[value]
        elif key == "base":
            pass

    def create_t_stack_dmap(self, decay_time_us, delay=2, n_decay_steps=10, n_molecules_multiplier=28, end_pad=0):
        """
        Creates the t stack for the evolution of the flash of the nanodmains in the synapse.
        Very similar implementation to TemporalDatamap's create_t_stack_dmap method
        Assumes the roi is set
        """
        self.decay_time_us = decay_time_us
        self.time_usec_between_flash_updates = int(numpy.round(self.decay_time_us / n_decay_steps))
        self.sub_datamaps_dict["base"] = self.base_datamap

        flash_curve = utils.hand_crafted_light_curve(delay=delay, n_decay_steps=n_decay_steps,
                                                     n_molecules_multiplier=n_molecules_multiplier, end_pad=end_pad)

        self.flash_tstack = numpy.zeros((flash_curve.shape[0], *self.whole_datamap.shape))
        for t, nanodomains_multiplier in enumerate(flash_curve):
            # -1 makes it so the whole_datamap at flash values of 1 are equal to the base datamap, which I think I want
            nd_mult = int(numpy.round(nanodomains_multiplier)) - 1
            if nd_mult < 0:
                nd_mult = 0
            self.flash_tstack[t][self.roi] = numpy.max(self.whole_datamap) * nd_mult

        self.contains_sub_datamaps["flashes"] = True
        self.sub_datamaps_idx_dict["flashes"] = 0
        self.sub_datamaps_dict["flashes"] = self.flash_tstack[0]
        self.update_whole_datamap(0)

    def bleach_future(self, indices, bleached_sub_datamaps_dict):
        """
        pass for now
        """
        what_bleached = self.flash_tstack[indices["flashes"]] - bleached_sub_datamaps_dict["flashes"]
        self.flash_tstack[indices["flashes"]] = bleached_sub_datamaps_dict["flashes"]
        # UPDATE THE FUTURE
        with numpy.errstate(divide='ignore', invalid='ignore'):
            flash_survival = bleached_sub_datamaps_dict["flashes"] / self.flash_tstack[indices["flashes"]]
        flash_survival[numpy.isnan(flash_survival)] = 1
        self.flash_tstack[indices["flashes"] + 1:] -= what_bleached
        self.flash_tstack[indices["flashes"] + 1:] = numpy.multiply(
            self.flash_tstack[indices["flashes"] + 1:],
            flash_survival)
        self.flash_tstack[indices["flashes"] + 1:] = numpy.rint(
            self.flash_tstack[indices["flashes"] + 1:])
        self.flash_tstack[indices["flashes"] + 1:] = numpy.where(
            self.flash_tstack[indices["flashes"] + 1:] < 0,
            0, self.flash_tstack[indices["flashes"] + 1:])
        self.flash_tstack = self.flash_tstack.astype('int64')
        self.whole_datamap += self.flash_tstack[indices["flashes"]]

    def update_whole_datamap(self, flash_idx):
        if flash_idx >= self.flash_tstack.shape[0]:
            flash_idx = self.flash_tstack.shape[0] - 1
        self.whole_datamap = self.base_datamap + self.flash_tstack[flash_idx]

    def update_dicts(self, indices):
        self.sub_datamaps_idx_dict = indices
        self.sub_datamaps_dict["flashes"] = self.flash_tstack[indices["flashes"]]


class Clock():
    """
    Clock class to keep track of time in experiments involving time
    :param time_quantum_us: The minimal time increment on which the experiment loop will happen. All other time
                            increments in the experiment should be a multiple of this value (in micro seconds (us))
                            (int)

    Note : The time_quantum_us is an int and so is the current_time attribute. This means the longest time an experiment
           can last is determined by the size of the biggest int, which means it is 9223372036854775807 us, or
           9223372036854.775807 s, which I think should be ample time :)
    """
    def __init__(self, time_quantum_us):
        if type(time_quantum_us) is not int:
            raise TypeError(f"The time_quantum_us value should be an int, but a {type(time_quantum_us)} was passed !")
        self.time_quantum_us = time_quantum_us
        self.current_time = 0

    def update_time(self):
        """
        Updates the current_time by 1 time_quantum_us
        """
        self.current_time += self.time_quantum_us

    def reset(self):
        """
        Resets the current_time to 0
        """
        self.current_time = 0


class RandomActionSelector():
    """
    Class which selects a random action from :
    0 - Confocal acquisition
    1 - STED acquisition
    2 - Wait (for the time of 1 acquisition)

    *** NOTE ***
    For now we have are pre setting the pdt, p_ex and p_sted that will be used for the actions.
    A real agent would select the powers / dwellit me individually
    ************

    :param pdt: The pixel dwell time that will be used in the acquisitions
    :param p_ex: The excitation beam power that will be used when the selected action is confocal or sted
    :param p_sted: The STED beam power that will be used when the selected action is sted
    """

    def __init__(self, pdt, p_ex, p_sted, roi_shape):
        self.pdt = numpy.ones(roi_shape) * pdt
        self.p_ex = p_ex
        self.p_sted = p_sted
        self.action_selected = None
        self.action_completed = False
        self.valid_actions = {0: "confocal", 1: "sted", 2: "wait"}
        self.n_actions = 3
        self.current_action_pdt = None
        self.current_action_p_ex = None
        self.current_action_p_sted = None

    def select_action(self):
        """
        selects a random action from the current actions
        """
        # self.action_selected = self.valid_actions[numpy.random.randint(0, self.n_actions)]
        # temporary dont want him to select wait for debuggind prupouses
        self.action_selected = self.valid_actions[numpy.random.randint(0, 1)]
        if self.action_selected == "confocal":
            self.current_action_p_ex = self.p_ex
            self.current_action_p_sted = 0.0
            self.current_action_pdt = self.pdt
        elif self.action_selected == "sted":
            self.current_action_p_ex = self.p_ex
            self.current_action_p_sted = self.p_sted
            self.current_action_pdt = self.pdt
        elif self.action_selected == "wait":
            self.current_action_p_ex = 0.0
            self.current_action_p_sted = 0.0
            self.current_action_pdt = self.pdt
        else:
            raise ValueError("Impossible action selected :)")
        self.action_completed = False


class TemporalExperiment():
    """
    This temporal experiment will run on a loop based on the action selections instead of on the time to make it easier
    to integrate the agent/gym stuff :)
    """
    def __init__(self, clock, microscope, temporal_datamap, exp_runtime, bleach=True, bleach_mode="default"):
        self.clock = clock
        self.microscope = microscope
        self.temporal_datamap = temporal_datamap
        self.exp_runtime = exp_runtime
        self.flash_tstep = 0
        self.bleach = bleach
        self.bleach_mode = bleach_mode

    def play_action(self, pdt, p_ex, p_sted):
        """
        l'idée va comme ça
        fait une loop sur X épisodes
            - quand un épisode commence on crée un objet TemporalExperimentV2p1 avec un certain exp_runtime
            - l'agent choisit une action et la joue
                - dans la méthode de jouer l'action (ici) on fait toute la gestion des updates de flash mid acq si c'est
                  le cas, finir l'action early si on run out de temps, ...
        *** pdt can be a float value, I will convert it into an array filled with that value if this is the case ***
        """
        indices = {"flashes": self.flash_tstep}
        intensity = numpy.zeros(self.temporal_datamap.whole_datamap[self.temporal_datamap.roi].shape).astype(float)
        prob_ex = numpy.ones(self.temporal_datamap.whole_datamap.shape).astype(float)
        prob_sted = numpy.ones(self.temporal_datamap.whole_datamap.shape).astype(float)
        action_required_time = numpy.sum(pdt) * 1e6   # this assumes a pdt given in sec * 1e-6
        action_completed_time = self.clock.current_time + action_required_time
        # +1 ensures no weird business if tha last acq completed as the dmap updated
        time_steps_covered_by_acq = numpy.arange(int(self.clock.current_time) + 1, action_completed_time)
        dmap_times = []
        for i in time_steps_covered_by_acq:
            if i % self.temporal_datamap.time_usec_between_flash_updates == 0 and i != 0:
                dmap_times.append(i)
        dmap_update_times = numpy.arange(self.temporal_datamap.time_usec_between_flash_updates, self.exp_runtime + 1,
                                         self.temporal_datamap.time_usec_between_flash_updates)

        # if len(dmap_times) == 0, this means the acquisition is not interupted and we can just do it whole
        # if not, then we need to split the acquisition
        if len(dmap_times) == 0:
            acq, bleached, temporal_acq_elts = self.microscope.get_signal_and_bleach(self.temporal_datamap,
                                                                                     self.temporal_datamap.pixelsize,
                                                                                     pdt, p_ex, p_sted,
                                                                                     indices=indices,
                                                                                     acquired_intensity=intensity,
                                                                                     bleach=self.bleach, update=True,
                                                                                     bleach_mode=self.bleach_mode)

            intensity = temporal_acq_elts["intensity"]
            self.clock.current_time += action_required_time
            return acq, bleached
        else:
            # assume raster pixel scan
            pixel_list = utils.pixel_sampling(intensity, mode="all")
            flash_t_step_pixel_idx_dict = {}
            n_keys = 0
            first_key = self.flash_tstep
            for i in range(len(dmap_times) + 1):
                pdt_cumsum = numpy.cumsum(pdt * 1e6)
                if i < len(dmap_times) and dmap_times[i] >= self.exp_runtime:
                    # the datamap would update, but the experiment will be over before then
                    update_pixel_idx = numpy.argwhere(pdt_cumsum + self.clock.current_time > self.exp_runtime)[0, 0]
                    flash_t_step_pixel_idx_dict[self.flash_tstep] = update_pixel_idx
                    if self.flash_tstep > first_key:
                        flash_t_step_pixel_idx_dict[self.flash_tstep] += flash_t_step_pixel_idx_dict[self.flash_tstep - 1]
                    self.clock.current_time = self.exp_runtime
                    break
                elif i < len(dmap_times):  # mid update split
                    # update_pixel_idx = numpy.argwhere(pdt_cumsum + self.clock.current_time > dmap_update_times[self.flash_tstep])[0, 0]
                    # not sure if the + 1 is legit but it seems to fix my bug of acqs being 1 pixel short
                    update_pixel_idx = \
                    numpy.argwhere(pdt_cumsum + self.clock.current_time > dmap_update_times[self.flash_tstep])[0, 0] + 1
                    flash_t_step_pixel_idx_dict[self.flash_tstep] = update_pixel_idx
                    if self.flash_tstep > first_key:
                        flash_t_step_pixel_idx_dict[self.flash_tstep] += flash_t_step_pixel_idx_dict[self.flash_tstep - 1]
                    n_keys += 1
                    self.flash_tstep += 1
                    self.clock.current_time += pdt_cumsum[update_pixel_idx - 1]
                else:  # from last update to the end of acq
                    update_pixel_idx = pdt_cumsum.shape[0] - 1
                    flash_t_step_pixel_idx_dict[self.flash_tstep] = update_pixel_idx
                    self.clock.current_time += pdt_cumsum[update_pixel_idx] - pdt_cumsum[flash_t_step_pixel_idx_dict[self.flash_tstep - 1] - 1]
            key_counter = 0
            for key in flash_t_step_pixel_idx_dict:
                if key_counter == 0:
                    acq_pixel_list = pixel_list[0:flash_t_step_pixel_idx_dict[key]]
                    # print(f"len(acq_pixel_list) = {len(acq_pixel_list)}")
                elif key_counter == n_keys:
                    acq_pixel_list = pixel_list[
                                     flash_t_step_pixel_idx_dict[key - 1]:flash_t_step_pixel_idx_dict[key] + 1]
                    # print(f"len(acq_pixel_list) = {len(acq_pixel_list)}")
                else:
                    acq_pixel_list = pixel_list[flash_t_step_pixel_idx_dict[key - 1]:flash_t_step_pixel_idx_dict[key]]
                if len(acq_pixel_list) == 0:  # acq is over time to go home
                    # should I still update? PogChampionship I should
                    key_counter += 1
                    indices = {"flashes": key}
                    self.temporal_datamap.update_whole_datamap(key)
                    self.temporal_datamap.update_dicts(indices)
                    break
                    # pass
                key_counter += 1
                indices = {"flashes": key}
                self.temporal_datamap.update_whole_datamap(key)
                self.temporal_datamap.update_dicts(indices)
                acq, bleached, temporal_acq_elts = self.microscope.get_signal_and_bleach(self.temporal_datamap,
                                                                                         self.temporal_datamap.pixelsize,
                                                                                         pdt, p_ex, p_sted,
                                                                                         indices=indices,
                                                                                         acquired_intensity=intensity,
                                                                                         bleach=self.bleach,
                                                                                         bleach_mode=self.bleach_mode,
                                                                                         update=True,
                                                                                         pixel_list=acq_pixel_list,
                                                                                         prob_ex=prob_ex,
                                                                                         prob_sted=prob_sted)

                intensity = temporal_acq_elts["intensity"]
                prob_ex = temporal_acq_elts["prob_ex"]
                prob_sted = temporal_acq_elts["prob_sted"]

            return acq, bleached<|MERGE_RESOLUTION|>--- conflicted
+++ resolved
@@ -210,7 +210,7 @@
         # keep it real
         intensity = numpy.real_if_close(intensity)
         # normalize
-        intensity /= (intensity*datamap_pixelsize**2).sum() 
+        intensity /= (intensity*datamap_pixelsize**2).sum()
 
         # Here, the laser should be perfectly symmetrical, however, it is not because of the way python/computers handle
         # floating point values. In order to make it symmetrical, as it should be, we flip the upper right corner of
@@ -227,7 +227,7 @@
         r = utils.fwhm(intensity[idx_mid])
         area_fwhm = numpy.pi * (r * datamap_pixelsize) ** 2 / 2
         # [RPPhoto2015]
-        return intensity_flipped * transmission * power 
+        return intensity_flipped * transmission * power
 
     def __eq__(self, other):
         """
@@ -396,7 +396,7 @@
         intensity = numpy.real_if_close(intensity)
 
         # normalize
-        intensity /= (intensity*datamap_pixelsize**2).sum() 
+        intensity /= (intensity*datamap_pixelsize**2).sum()
 
         # Here, the laser should be perfectly symmetrical, however, it is not because of the way python/computers handle
         # floating point values. In order to make it symmetrical, as it should be, we flip the upper right corner of
@@ -421,7 +421,7 @@
         area_fwhm = big_area - small_area
 
         # [RPPhoto2015]
-        intensity *= transmission * power  
+        intensity *= transmission * power
 
         if power > 0:
             # zero_residual ~= min(intensity) / max(intensity)
@@ -840,10 +840,10 @@
         :param dwelltime: Time continuously passed centered on a pixel (s).
         :returns: A 2D array of the bleaching rate d(Bleached)/dt (:math:`s^{-1}`).
 
-        The photobleaching rate for a 4 level system from [Oracz2017]_ is used. The 
-        population of S1+S1*, from where the photobleaching happen, was estimated using 
-        the simplified model used for eq. 3 in [Leutenegger2010]_. The triplet dynamic 
-        (dependent on the dwelltime) was estimated from the tree level system rate 
+        The photobleaching rate for a 4 level system from [Oracz2017]_ is used. The
+        population of S1+S1*, from where the photobleaching happen, was estimated using
+        the simplified model used for eq. 3 in [Leutenegger2010]_. The triplet dynamic
+        (dependent on the dwelltime) was estimated from the tree level system rate
         equations 2.14 in [Staudt2009]_, approximating that the population S1 is constant.
         '''
 
@@ -1074,17 +1074,13 @@
         # caused by the depletion beam
         sigma_abs = self.fluo.get_sigma_abs(self.excitation.lambda_)
         phi_ex = i_ex / ((h*c)/self.excitation.lambda_)
-        probexc = (1 - numpy.exp( - sigma_abs * phi_ex * 1/self.sted.rate)) * self.fluo.qy 
-        excitation_probability = probexc/(1/self.sted.rate  /(h*c/self.sted.lambda_)) 
+        probexc = (1 - numpy.exp( - sigma_abs * phi_ex * 1/self.sted.rate)) * self.fluo.qy
+        excitation_probability = probexc/(1/self.sted.rate  /(h*c/self.sted.lambda_))
         if self.sted.anti_stoke:
             sigma_abs_sted = self.fluo.get_sigma_abs(self.sted.lambda_)
             excitation_probability += sigma_abs_sted * (i_sted * self.sted.tau * self.sted.rate) * self.fluo.qy
 
-<<<<<<< HEAD
         # effective intensity of a single molecule (W) [Willig2006] eq. 3
-=======
-        # effective intensity of a single molecule (W) [Willig2006] eq. 3    
->>>>>>> 8f579288
         return excitation_probability * eta * psf_det
 
     def get_signal_and_bleach(self, datamap, pixelsize, pdt, p_ex, p_sted, indices=None, acquired_intensity=None,
