--- conflicted
+++ resolved
@@ -5,10 +5,6 @@
 cimport numpy
 cimport cython
 import copy
-<<<<<<< HEAD
-=======
-
->>>>>>> 8f579288
 
 from libc.math cimport exp
 from libc.stdlib cimport rand, srand, RAND_MAX
@@ -49,7 +45,7 @@
     cdef int current
     cdef str key
     cdef float duty_cycle
- 
+
     t0 = time.time()
 
     maxval = float(RAND_MAX)
@@ -66,61 +62,11 @@
         k_sted = self.fluo.get_k_bleach(self.excitation.lambda_, self.sted.lambda_, photons_ex, photons_sted, self.sted.tau, 1/self.sted.rate, step, )
     if k_ex is None:
         k_ex = k_sted * 0.
-<<<<<<< HEAD
-
     for (s, t) in mask:
         sprime = s - row
         tprime = t - col
         prob_ex[s, t] = prob_ex[s, t] * exp(-1. * k_ex[sprime, tprime] * step)
         prob_sted[s, t] = prob_sted[s, t] * exp(-1. * k_sted[sprime, tprime] * step)
-=======
-#    print("checkpoint1=", time.time()-t0); t0 = time.time()
-    for key in bleached_sub_datamaps_dict:
-#        sprime = 0
-        for i, s in enumerate(range(row, row + h)):
-#            tprime = 0
-            for j, t in enumerate(range(col, col + w)):
-                # Updates probabilites
-                # I THINK I COMPUTE THIS WETHER THE PIXEL WAS EMPTY OR NOT?
-#                prob_ex[s, t] = prob_ex[s, t] * exp(-1. * k_ex[sprime, tprime] * step)
-#                prob_sted[s, t] = prob_sted[s, t] * exp(-1. * k_sted[sprime, tprime] * step)
-                 prob_ex[i, j] = prob_ex[i, j] * exp(-1. * k_ex[i, j] * step)
-                 prob_sted[i, j] = prob_sted[i, j] * exp(-1. * k_sted[i, j] * step)
-#                 nana=1*3**8
-#                print(key, s, t)
-                #if prob_ex[s, t] <1 or prob_sted[s, t]<1:
-#                if k_sted[sprime, tprime] > 0.1 :
-#                if k_sted[sprime, tprime] > 1000 :
-#                if prob_sted[s, t] < -0.99983:
-#                    print("#--debug--")
-#                    from pprint import pprint
-#                    debug_dict = dict(
-#                            key=key,
-#                            sprime=sprime,
-#                            tprime=tprime,
-#                            row=row,
-#                            col=col,
-#                            k_sted=k_sted[sprime, tprime],
-#                            k_sted_max = k_sted.max(),
-#                            k_sted_mean = k_sted.mean(),
-#                            k_ex=k_ex[sprime, tprime],
-#                            k_ex_max = k_ex.max(),
-#                            k_ex_mean = k_ex.mean(),
-#                            p_ex=p_ex,
-#                            p_sted=p_sted,
-#                            step=step,
-#                            prob_ex = prob_ex[s, t],
-#                            prob_sted = prob_sted[s, t],
-#                            infered_prob_sted=numpy.exp(-k_sted[sprime, tprime]*step),
-#                            )
-#                    pprint(debug_dict)
-#                    import pdb; pdb.set_trace()
-#                    print("#--debug--")
-#                tprime += 1
-#            sprime += 1
-
-#    print("checkpoint2=", time.time()-t0); t0 = time.time()
->>>>>>> 8f579288
 
 @cython.boundscheck(False)  # turn off bounds-checking for entire function
 @cython.wraparound(False)  # turn off negative index wrapping for entire function
@@ -145,12 +91,8 @@
     cdef numpy.ndarray[INT64DTYPE_t, ndim=2] copied_datamap
 
     maxval = float(RAND_MAX)
-    
-    
-#    fastmap = numpy.ones(bleached_sub_datamaps_dict['base'].shape)
 
     for key in bleached_sub_datamaps_dict:
-<<<<<<< HEAD
         datamap = bleached_sub_datamaps_dict[key]
         for (s, t) in mask:
             current = datamap[s, t]
@@ -165,55 +107,4 @@
                     if sampled_prob <= prob:
                         sampled_value += 1
                 datamap[s, t] = sampled_value
-        bleached_sub_datamaps_dict[key] = datamap
-=======
-        copied_datamap = copy.deepcopy(bleached_sub_datamaps_dict[key])   
-#        copied_datamap = numpy.ones(bleached_sub_datamaps_dict[key].shape)
-        for i, s in enumerate(range(row, row + h)):
-            for j, t in enumerate(range(col, col + w)):
-#                current = bleached_sub_datamaps_dict[key][s, t]
-                current = copied_datamap[s,t]
-#                current = 1 
-                if current > 0:
-                    # Calculates the binomial sampling
-                    sampled_value = 0
-#                    prob = prob_ex[s, t] * prob_sted[s, t]
-                    prob = prob_ex[i, j] * prob_sted[i, j]
-                    # For each count we sample a random variable
-                    for o in range(current):
-                        rsamp = rand()
-                        sampled_prob = rsamp / maxval
-                        if sampled_prob <= prob:
-                            sampled_value += 1
-
-
-
-##                    if sampled_value >= 10:
-#                    if sampled_value >= 10000:
-##                    if sampled_value < current:
-#                        from pprint import pprint
-#                        print("#--debug--")
-#                        debug_dict = dict(
-#                                key=key,
-#                                row=row,
-#                                h=h,
-#                                col=col,
-#                                w=w,
-#                                maxval=maxval,
-#                                sampled_value=sampled_value,
-#                                s=s,
-#                                t=t,
-#                                current=current,
-#                                prob=prob,
-#                                sampled_prob=sampled_prob,
-#                                infered_k=-numpy.log(prob)/15e-6
-#                                )
-#                        print(debug_dict)
-#                        import pdb; pdb.set_trace()
-#                        print("#---------")
-
-
-#                    bleached_sub_datamaps_dict[key][s, t] = sampled_value
-                    copied_datamap[s, t] = sampled_value
-        bleached_sub_datamaps_dict[key] = copied_datamap
->>>>>>> 8f579288
+        bleached_sub_datamaps_dict[key] = datamap