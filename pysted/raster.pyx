--- conflicted
+++ resolved
@@ -66,10 +66,7 @@
     Additionally, this function seperately bleaches the different parts composing the datamap (i.e. the base and flash
     components of the datamap are bleached separately).
     """
-<<<<<<< HEAD
-
-=======
->>>>>>> f237ee46
+
     if seed == 0:
         # if no seed is passed, calculates a 'pseudo-random' seed form the time in ns
         srand(int(str(time.time_ns())[-5:-1]))
@@ -102,7 +99,6 @@
         acquired_intensity[int(row / ratio), int(col / ratio)] = value
 
         if bleach:
-<<<<<<< HEAD
             bleach_func(self, i_ex, i_sted, p_ex, p_sted, pdt, bleached_sub_datamaps_dict, row, col, h, w, prob_ex,
                         prob_sted)
 
@@ -210,11 +206,4 @@
         if bleach:
             bleach_func(self, i_ex, i_sted, p_exs, p_steds, pdts,
                         bleached_sub_datamaps_dict, row, col, h, w,
-                        prob_ex, prob_sted)
-=======
-            #
-            for step in steps:
-                bleach_func(self, i_ex, i_sted, p_ex, p_sted, step[row, col], bleached_sub_datamaps_dict, row, col, h, w, prob_ex,
-                            prob_sted)
-            sample_func(self, bleached_sub_datamaps_dict, row, col, h, w, prob_ex, prob_sted)
->>>>>>> f237ee46
+                        prob_ex, prob_sted)